--- conflicted
+++ resolved
@@ -1008,7 +1008,6 @@
                     msg="List position recovery failed.")
 
 
-<<<<<<< HEAD
 class TestPoseSecureUnpickler(unittest.TestCase):
     @classmethod
     def setUpClass(cls):
@@ -1086,9 +1085,5 @@
         set_unpickle_hmac_key(None)
 
 
-if __name__ == "__main__":
-    unittest.main()
-=======
 # if __name__ == "__main__":
-#    unittest.main()
->>>>>>> dd237bff
+#    unittest.main()
"""
PyRosettaCluster smoke tests using the `unittest` framework.
"""
# :noTabs=true:
# (c) Copyright Rosetta Commons Member Institutions.
# (c) This file is part of the Rosetta software suite and is made available under license.
# (c) The Rosetta software is developed by the contributing members of the Rosetta Commons.
# (c) For more information, see http://www.rosettacommons.org. Questions about this can be
# (c) addressed to University of Washington CoMotion, email: license@uw.edu.


__author__ = "Jason C. Klima"


import glob
import json
import logging
import numpy
import os
import pyrosetta.distributed
import pyrosetta.distributed.io as io
import random
import subprocess
import sys
import tempfile
import time
import unittest
import uuid
import warnings

try:
    import cloudpickle
    import pandas
    from dask.distributed import Client, LocalCluster
except ImportError:
    print(
        "Importing 'pyrosetta.tests.distributed.cluster.test_smoke' requires the "
        + "third-party packages 'dask', 'pandas', and 'cloudpickle' as dependencies!\n"
        + "Please install these packages into your python environment. "
        + "For installation instructions, visit:\n"
        + "https://pypi.org/project/dask/\n"
        + "https://pypi.org/project/pandas/\n"
        + "https://pypi.org/project/cloudpickle/\n"
    )
    raise

from pyrosetta import Pose
from pyrosetta.distributed.packed_pose.core import PackedPose
from pyrosetta.utility import get_package_version

from pyrosetta.distributed.cluster import (
    PyRosettaCluster,
    Serialization,
    iterate,
    get_scores_dict,
    produce,
    reserve_scores,
    run,
    update_scores,
)
from pyrosetta.distributed.cluster.exceptions import WorkerError


class SmokeTest(unittest.TestCase):
    def test_smoke(self):
        """Smoke test for basic PyRosettaCluster usage."""
        pyrosetta.distributed.init(
            options="-run:constant_seed 1 -multithreading:total_threads 1",
            extra_options="-out:level 200",
            set_logging_handler="logging",
        )

        def create_tasks():
            for i in range(1, 5):
                yield {
                    "extra_options": "-ex1 -multithreading:total_threads 1",
                    "set_logging_handler": "logging",
                    "seq": "LYELL" * i,
                }

        def my_pyrosetta_protocol(packed_pose, **kwargs):
            import pyrosetta
            import pyrosetta.distributed.io as io

            pose_from_kwargs = pyrosetta.io.pose_from_sequence(kwargs["seq"])
            self.assertNotEqual(pose_from_kwargs.sequence(), "")
            self.assertNotIn("TESTING", pose_from_kwargs.sequence())
            pose_from_kwargs.clear()
            self.assertEqual(pose_from_kwargs.sequence(), "")
            pose_from_args = io.to_pose(packed_pose)
            self.assertEqual(pose_from_args.sequence(), "TESTING")
            self.assertNotIn("LYELL", pose_from_args.sequence())

            return packed_pose

        with tempfile.TemporaryDirectory() as workdir:
            instance_kwargs = dict(
                tasks=create_tasks,
                input_packed_pose=io.pose_from_sequence("TESTING"),
                seeds=None,
                decoy_ids=None,
                client=None,
                scheduler=None,
                scratch_dir=workdir,
                cores=None,
                processes=None,
                memory=None,
                min_workers=1,
                max_workers=1,
                nstruct=1,
                dashboard_address=None,
                compressed=True,
                logging_level="INFO",
                scorefile_name=None,
                project_name="PyRosettaCluster_Tests",
                simulation_name=uuid.uuid4().hex,
                environment=None,
                output_path=os.path.join(workdir, "outputs"),
                simulation_records_in_scorefile=False,
                decoy_dir_name="decoys",
                logs_dir_name="logs",
                ignore_errors=True,
                timeout=1.0,
                max_delay_time=3.0,
                sha1=None,
                dry_run=False,
                save_all=False,
                system_info=None,
                pyrosetta_build=None,
<<<<<<< HEAD
                output_decoy_types=[".pdb", ".pose"],
                output_scorefile_types=[".json", ".gz", ".xz"],
=======
                filter_results=True,
>>>>>>> e842d23e
            )
            cluster = PyRosettaCluster(**instance_kwargs)
            cluster.distribute(
                my_pyrosetta_protocol,
            )
            instance_kwargs.update({"protocols": my_pyrosetta_protocol})
            produce(**instance_kwargs)
            run(**instance_kwargs)

    def test_ignore_errors(self):
        """Test PyRosettaCluster usage with user-provided PyRosetta protocol error."""
        pyrosetta.distributed.init(
            options="-run:constant_seed 1 -multithreading:total_threads 1",
            extra_options="-out:level 300",
            set_logging_handler="logging",
        )

        def create_tasks():
            yield {
                "extra_options": "-ex1 -multithreading:total_threads 1",
                "set_logging_handler": "logging",
            }

        def protocol_with_error(packed_pose, **kwargs):
            raise NotImplementedError("Testing an error in a user-provided PyRosetta protocol.")

        _sep = "*" * 60
        print(f"{_sep} Begin testing PyRosettaCluster(ignore_errors=...) {_sep}")

        with tempfile.TemporaryDirectory() as workdir:
            ignore_errors = True
            instance_kwargs = dict(
                tasks=create_tasks,
                input_packed_pose=None,
                seeds=None,
                decoy_ids=None,
                client=None,
                scheduler=None,
                scratch_dir=workdir,
                cores=None,
                processes=None,
                memory=None,
                min_workers=1,
                max_workers=1,
                nstruct=1,
                dashboard_address=None,
                compressed=True,
                logging_level="INFO",
                scorefile_name=None,
                project_name="PyRosettaCluster_Tests",
                simulation_name=uuid.uuid4().hex,
                environment=None,
                output_path=os.path.join(workdir, "outputs"),
                simulation_records_in_scorefile=False,
                decoy_dir_name="decoys",
                logs_dir_name="logs",
                ignore_errors=ignore_errors,
                timeout=1.0,
                max_delay_time=3.0,
                sha1=None,
                dry_run=False,
                save_all=False,
                system_info=None,
                pyrosetta_build=None,
                filter_results=False,
            )
            cluster = PyRosettaCluster(**instance_kwargs)
            cluster.distribute(protocol_with_error)

        with tempfile.TemporaryDirectory() as workdir:
            ignore_errors = False
            instance_kwargs = dict(
                tasks=create_tasks,
                input_packed_pose=None,
                seeds=None,
                decoy_ids=None,
                client=None,
                scheduler=None,
                scratch_dir=workdir,
                cores=None,
                processes=None,
                memory=None,
                min_workers=1,
                max_workers=1,
                nstruct=1,
                dashboard_address=None,
                compressed=True,
                logging_level="INFO",
                scorefile_name=None,
                project_name="PyRosettaCluster_Tests",
                simulation_name=uuid.uuid4().hex,
                environment=None,
                output_path=os.path.join(workdir, "outputs"),
                simulation_records_in_scorefile=False,
                decoy_dir_name="decoys",
                logs_dir_name="logs",
                ignore_errors=ignore_errors,
                timeout=1.0,
                max_delay_time=3.0,
                sha1=None,
                dry_run=False,
                save_all=False,
                system_info=None,
                pyrosetta_build=None,
                filter_results=False,
            )
            cluster = PyRosettaCluster(**instance_kwargs)
            with self.assertRaises(WorkerError):
                cluster.distribute(protocol_with_error)

        print(f"{_sep} End testing PyRosettaCluster(ignore_errors=...) {_sep}")


class IOTest(unittest.TestCase):
    # TODO uncomment below after PR #430 is merged
    _my_string_value = "foo"
    _my_real_value = 12.34
    # _my_pose_value = "DATA"
    # _my_complex_value = 4j

    @classmethod
    def setUpClass(cls):
        pyrosetta.distributed.init(
            options="-run:constant_seed 1 -multithreading:total_threads 1",
            extra_options="-out:level 200",
            set_logging_handler="logging",
        )
        cls.workdir = tempfile.TemporaryDirectory()
        cls.decoy_dir_name = "decoys"
        cls.simulation_name = "TestIO"
        cls.instance_kwargs = dict(
            tasks=IOTest.create_tasks,
            protocols=IOTest.my_pyrosetta_protocol,
            input_packed_pose=None,
            seeds=None,
            decoy_ids=None,
            client=None,
            scheduler=None,
            scratch_dir=cls.workdir.name,
            cores=None,
            processes=None,
            memory=None,
            min_workers=1,
            max_workers=1,
            nstruct=1,
            dashboard_address=None,
            compression=True,
            logging_level="INFO",
            project_name="PyRosettaCluster_Tests",
            simulation_name=cls.simulation_name,
            environment=None,
            decoy_dir_name=cls.decoy_dir_name,
            logs_dir_name="logs",
            ignore_errors=False,
            timeout=0.1,
            max_delay_time=0.5,
            sha1=None,
            dry_run=False,
            save_all=False,
            system_info=None,
            pyrosetta_build=None,
        )

    @classmethod
    def tearDownClass(cls):
        cls.workdir.cleanup()

    @staticmethod
    def my_pyrosetta_protocol(packed_pose, **kwargs):
        import pyrosetta
        import pyrosetta.distributed.io as io

        packed_pose = io.pose_from_sequence(kwargs["seq"])
        packed_pose = packed_pose.update_scores(
            my_string_score=IOTest._my_string_value,
            my_real_score=IOTest._my_real_value,
            # my_pose_score=pyrosetta.pose_from_sequence(IOTest._my_pose_value),
            # my_complex_score=IOTest._my_complex_value,
        )

        return packed_pose

    @staticmethod
    def create_tasks():
        tasks = []
        for i in range(1, 5):
            task = {
                "extra_options": "-ex1 -multithreading:total_threads 1",
                "set_logging_handler": "logging",
                "seq": "TEST" * i,
            }
            tasks.append(task)
        return tasks

    def test_io(self):
        """Smoke test for basic PyRosettaCluster I/O."""
        output_decoy_types = [".pdb", ".pose"]
        output_scorefile_types = [".json", ".gz", ".bz2", ".xz", ".tar.gz", ".tar.bz2", ".tar.xz", ".zip"]
        for compressed in (True, False):
            for simulation_records_in_scorefile in (True, False):
                for scorefile_name in (None, "test_my_scorefile.json"):
                    output_path = os.path.join(
                        self.workdir.name,
                        "outputs_{0}_{1}_{2}".format(compressed, simulation_records_in_scorefile, scorefile_name)
                    )
                    instance_kwargs = {
                        **self.instance_kwargs,
                        "compressed": compressed,
                        "simulation_records_in_scorefile": simulation_records_in_scorefile,
                        "scorefile_name": scorefile_name,
                        "output_decoy_types": output_decoy_types,
                        "output_scorefile_types": output_scorefile_types,
                        "output_path": output_path,
                    }
                    run(**instance_kwargs)
                    # Test decoy outputs
                    _n_tasks = len(IOTest.create_tasks())
                    for output_decoy_type in output_decoy_types:
                        output_files = glob.glob(
                            os.path.join(
                                output_path,
                                self.decoy_dir_name,
                                "*",
                                f"*{output_decoy_type}.bz2" if compressed else f"*{output_decoy_type}",
                            )
                        )
                        self.assertEqual(_n_tasks, len(output_files), msg=f"Incorrect number of output files for type: {output_decoy_type}")
                    # Test scorefile outputs
                    for output_scorefile_type in output_scorefile_types:
                        _scorefile_name = "scores.json" if scorefile_name is None else scorefile_name
                        scorefile = os.path.join(output_path, _scorefile_name.replace(".json", output_scorefile_type))
                        self.assertTrue(os.path.isfile(scorefile), msg=f"Scorefile was not saved: {scorefile}")
                        if output_scorefile_type == ".json":
                            with open(scorefile, "r") as f:
                                entries = list(map(json.loads, f))
                            for entry in entries:
                                if simulation_records_in_scorefile:
                                    self.assertIn("instance", entry.keys())
                                    self.assertIn("metadata", entry.keys())
                                    self.assertIn("scores", entry.keys())
                                    self.assertIn("my_string_score", entry["scores"])
                                    self.assertEqual(entry["scores"]["my_string_score"], IOTest._my_string_value)
                                    self.assertIn("my_real_score", entry["scores"])
                                    self.assertAlmostEqual(entry["scores"]["my_real_score"], IOTest._my_real_value, places=6)
                                    # self.assertNotIn("my_pose_score", entry["scores"])
                                    # self.assertNotIn("my_complex_score", entry["scores"])
                                else:
                                    self.assertEqual(len(entry), 1)
                                    output_file, scores = next(iter(entry.items()))
                                    self.assertTrue(os.path.basename(output_file).startswith(self.simulation_name))
                                    self.assertIn("my_string_score", scores)
                                    self.assertEqual(scores["my_string_score"], IOTest._my_string_value)
                                    self.assertIn("my_real_score", scores)
                                    self.assertAlmostEqual(scores["my_real_score"], IOTest._my_real_value, places=6)
                                    # self.assertNotIn("my_pose_score", entry["scores"])
                                    # self.assertNotIn("my_complex_score", entry["scores"])
                        else:
                            df = pandas.read_pickle(scorefile, compression="infer")
                            if simulation_records_in_scorefile:
                                self.assertIn("instance", df.columns)
                                self.assertIn("metadata", df.columns)
                                self.assertIn("scores", df.columns)
                                scores = df["scores"]
                                for index in scores.index:
                                    self.assertIn("my_string_score", scores.loc[index].keys())
                                    self.assertEqual(scores.loc[index]["my_string_score"], IOTest._my_string_value)
                                    self.assertIn("my_real_score", scores.loc[index].keys())
                                    self.assertAlmostEqual(scores.loc[index]["my_real_score"], IOTest._my_real_value, places=6)
                                    # self.assertIn("my_pose_score", entry["scores"])
                                    # self.assertEqual(entry["scores"]["my_pose_score"].sequence(), IOTest._my_pose_value)
                                    # self.assertIn("my_complex_score", entry["scores"])
                                    # self.assertEqual(entry["scores"]["my_complex_score"], IOTest._my_complex_value)
                            else:
                                for index in df.index:
                                    self.assertIn("my_string_score", df.columns)
                                    self.assertEqual(df.at[index, "my_string_score"], IOTest._my_string_value)
                                    self.assertIn("my_real_score", df.columns)
                                    self.assertAlmostEqual(df.at[index, "my_real_score"], IOTest._my_real_value, places=6)
                                    # self.assertIn("my_pose_score", entry["scores"])
                                    # self.assertEqual(entry["scores"]["my_pose_score"].sequence(), IOTest._my_pose_value)
                                    # self.assertIn("my_complex_score", entry["scores"])
                                    # self.assertEqual(entry["scores"]["my_complex_score"], IOTest._my_complex_value)


class SmokeTestMulti(unittest.TestCase):
    _ref_kwargs = {
        "test_str": "testing",
        "test_int": 100,
        "test_float": 12345.67890,
        "test_complex": 3j,
        "test_list": list(range(5)),
        "test_tuple": tuple(range(6)),
        "test_range": range(7),
        "test_dict": dict(enumerate(range(8))),
        "test_set": set(range(9)),
        "test_frozenset": frozenset({"foo", "bar"}),
        "test_bool": True,
        "test_bytes": b"Bytes",
        "test_bytearray": bytearray(10),
        "test_none": None,
        "test_memoryview": memoryview(bytes(3)),
    }

    @classmethod
    def setUpClass(cls):
        cloudpickle_version = get_package_version("cloudpickle")
        test_script = os.path.join(os.path.dirname(__file__), "skip_cloudpickle_version.py")
        p = subprocess.run("{0} {1}".format(sys.executable, test_script), shell=True)
        if p.returncode == 0:
            print("Running {0} tests because cloudpickle version {1} can pickle Pose objects.".format(
                    cls.__name__, cloudpickle_version
                )
            )
        elif p.returncode == 1:
            raise unittest.SkipTest(
                "Skipping {0} tests because cloudpickle version {1} cannot pickle Pose objects.".format(
                    cls.__name__, cloudpickle_version
                )
            )
        else:
            raise RuntimeError("Got exit code {0} from running {1}".format(
                    p.returncode, test_script
                )
            )

    def test_smoke_multi(self):
        """Smoke test for PyRosettaCluster usage with multiple protocols."""
        import pyrosetta
        import pyrosetta.distributed
        import pyrosetta.distributed.io as io

        pyrosetta.distributed.init(
            options="-run:constant_seed 1 -multithreading:total_threads 1",
            extra_options="-out:level 200",
            set_logging_handler="logging",
        )

        def _get_xyz_from_packed_pose(packed_pose):
            return list(packed_pose.pose.residue(1).atom(1).xyz())

        def create_tasks():
            for i in range(1, 3):
                yield {
                    "extra_options": "-ex1 -multithreading:total_threads 1",
                    "set_logging_handler": "logging",
                    "seq": "TEST" * i,
                    "task_packed_pose": io.pose_from_sequence("PACKED" * i),
                }

        def my_first_protocol(packed_pose, **kwargs):
            import pyrosetta
            import pyrosetta.distributed.io as io

            from pyrosetta.rosetta.core.pose import setPoseExtraScore

            pose = pyrosetta.io.pose_from_sequence(kwargs["seq"])
            setPoseExtraScore(pose, "test_setPoseExtraScore", 123)

            self.assertIn("task_packed_pose", kwargs)
            self.assertIsInstance(kwargs["task_packed_pose"], PackedPose)
            self.assertIn("task_packed_pose", kwargs["PyRosettaCluster_task"])
            self.assertEqual(
                kwargs["PyRosettaCluster_task"]["task_packed_pose"].pose.sequence(),
                kwargs["task_packed_pose"].pose.sequence(),
            )
            saved_packed_pose = io.to_packed(pose.clone())
            kwargs["saved_packed_pose"] = saved_packed_pose
            kwargs["saved_xyz"] = _get_xyz_from_packed_pose(saved_packed_pose)

            saved_pose = pose.clone()
            kwargs["saved_pose"] = saved_pose

            return [pose.clone() for _ in range(2)] + [kwargs]

        @reserve_scores
        def my_second_protocol(packed_pose, **kwargs):
            import pyrosetta  # noqa
            import pyrosetta.distributed.io as io  # noqa

            self.assertEqual(
                dict(packed_pose.scores),
                {**dict(packed_pose.scores), **{"test_setPoseExtraScore": 123}},
            )
            packed_pose.scores.clear()
            self.assertDictEqual({}, packed_pose.scores)
            pose = io.to_pose(packed_pose)

            self.assertIn("task_packed_pose", kwargs)
            task_packed_pose = kwargs["task_packed_pose"]
            self.assertIsInstance(task_packed_pose, PackedPose)

            self.assertIn("saved_packed_pose", kwargs)
            saved_packed_pose = kwargs["saved_packed_pose"]
            self.assertIsInstance(saved_packed_pose, PackedPose)

            self.assertIn("saved_xyz", kwargs)
            saved_xyz = kwargs["saved_xyz"]
            self.assertListEqual(_get_xyz_from_packed_pose(saved_packed_pose), saved_xyz)

            self.assertIn("saved_pose", kwargs)
            saved_pose = kwargs["saved_pose"]
            self.assertIsInstance(saved_pose, Pose)

            if not "saved_variable" in kwargs.keys():
                kwargs["saved_variable"] = {"foo": "bar"}
            else:
                self.assertIn("task_packed_pose", kwargs["PyRosettaCluster_task"])
                kwargs["PyRosettaCluster_task"].pop("task_packed_pose")
                self.assertNotIn(
                    "task_packed_pose",
                    kwargs["PyRosettaCluster_task"],
                    msg="Object of type `PackedPose` is not JSON serializable.",
                )
                self.assertIn(
                    "task_packed_pose",
                    kwargs,
                    msg="`kwargs` with `PackedPose` object(s) should not get JSON serialized.",
                )

            yield kwargs
            yield pose.clone()

        def my_third_protocol(packed_pose, **kwargs):
            import pyrosetta
            import pyrosetta.distributed.io as io

            self.assertEqual(
                dict(packed_pose.scores),
                {**dict(packed_pose.scores), **{"test_setPoseExtraScore": 123}},
            )

            self.assertIn("task_packed_pose", kwargs)
            self.assertIsInstance(kwargs["task_packed_pose"], PackedPose)

            self.assertIn("saved_packed_pose", kwargs)
            saved_packed_pose = kwargs["saved_packed_pose"]
            self.assertIsInstance(saved_packed_pose, PackedPose)

            self.assertIn("saved_xyz", kwargs)
            saved_xyz = kwargs["saved_xyz"]
            self.assertListEqual(_get_xyz_from_packed_pose(saved_packed_pose), saved_xyz)

            self.assertIn("saved_variable", kwargs)
            self.assertDictEqual(kwargs["saved_variable"], {"foo": "bar"})

            return my_second_protocol(packed_pose, **kwargs)

        def my_fourth_protocol(packed_pose, **kwargs):
            import pyrosetta
            import pyrosetta.distributed.io as io

            self.assertFalse(packed_pose.pose.empty())
            self.assertIsInstance(packed_pose, PackedPose)
            self.assertIsInstance(kwargs, dict)
            self.assertNotIn("task_packed_pose", kwargs["PyRosettaCluster_task"])
            self.assertIn("saved_packed_pose", kwargs)
            self.assertIsInstance(kwargs["saved_packed_pose"], PackedPose)

            yield None
            yield kwargs
            yield None

        def my_fifth_protocol(packed_pose, **kwargs):
            import pyrosetta
            import pyrosetta.distributed.io as io

            self.assertIsInstance(packed_pose, PackedPose)
            self.assertTrue(packed_pose.pose.empty())
            self.assertIsInstance(kwargs, dict)
            self.assertIn("saved_packed_pose", kwargs)
            self.assertIsInstance(kwargs["saved_packed_pose"], PackedPose)

            return kwargs

        def my_sixth_protocol(packed_pose, **kwargs):
            import pyrosetta
            import pyrosetta.distributed.io as io

            self.assertIsInstance(packed_pose, PackedPose)
            self.assertTrue(packed_pose.pose.empty())
            self.assertIsInstance(kwargs, dict)
            self.assertNotIn("task_packed_pose", kwargs["PyRosettaCluster_task"])
            self.assertIn("saved_packed_pose", kwargs)
            self.assertIsInstance(kwargs["saved_packed_pose"], PackedPose)

            return None, None, None

        def my_seventh_protocol(packed_pose, **kwargs):
            import pyrosetta
            import pyrosetta.distributed.io as io

            self.assertIsInstance(packed_pose, PackedPose)
            self.assertTrue(packed_pose.pose.empty())
            self.assertIsInstance(kwargs, dict)
            self.assertIn("saved_packed_pose", kwargs)
            self.assertIsInstance(kwargs["saved_packed_pose"], PackedPose)

            return kwargs, None

        def my_eighth_protocol(packed_pose, **kwargs):
            import pyrosetta
            import pyrosetta.distributed.io as io

            kwargs = dict(foo="bar", baz="qux")

            yield kwargs

        def my_ninth_protocol(packed_pose, **kwargs):
            import pyrosetta
            import pyrosetta.distributed.io as io

            self.assertIn("PyRosettaCluster_protocols_container", kwargs)
            self.assertIn("PyRosettaCluster_logging_file", kwargs)
            self.assertIn("PyRosettaCluster_task", kwargs)
            self.assertIn("PyRosettaCluster_protocol_name", kwargs)
            self.assertIn("PyRosettaCluster_protocols", kwargs)
            self.assertIn("PyRosettaCluster_protocol_number", kwargs)
            self.assertIn("PyRosettaCluster_datetime_start", kwargs)
            self.assertIn("PyRosettaCluster_seeds", kwargs)
            self.assertIn("PyRosettaCluster_decoy_ids", kwargs)
            self.assertIn("foo", kwargs)
            self.assertIn("baz", kwargs)

            kwargs = SmokeTestMulti._ref_kwargs

            return kwargs

        def my_tenth_protocol(packed_pose, **kwargs):
            import pyrosetta
            import pyrosetta.distributed.io as io

            ref_kwargs = SmokeTestMulti._ref_kwargs
            for k in ref_kwargs.keys():
                self.assertIn(k, kwargs)
                self.assertEqual(ref_kwargs[k], kwargs[k])

        with tempfile.TemporaryDirectory() as workdir:
            PyRosettaCluster(
                tasks=create_tasks,
                input_packed_pose=io.pose_from_sequence("TESTING"),
                seeds=None,
                decoy_ids=None,
                client=None,
                scheduler=None,
                scratch_dir=workdir,
                cores=None,
                processes=None,
                memory=None,
                min_workers=1,
                max_workers=1,
                nstruct=1,
                dashboard_address=None,
                compressed=False,
                logging_level="DEBUG",
                scorefile_name=None,
                project_name="PyRosettaCluster_Tests",
                simulation_name=uuid.uuid4().hex,
                environment=None,
                output_path=os.path.join(workdir, "outputs"),
                simulation_records_in_scorefile=False,
                decoy_dir_name="decoys",
                logs_dir_name="logs",
                ignore_errors=True,
                timeout=1.0,
                max_delay_time=3.0,
                sha1=None,
                dry_run=False,
                save_all=False,
                system_info=None,
                pyrosetta_build=None,
                filter_results=False,
            ).distribute(
                protocols=(
                    my_first_protocol,
                    my_second_protocol,
                    my_third_protocol,
                    my_fourth_protocol,
                    my_fifth_protocol,
                    my_sixth_protocol,
                    my_seventh_protocol,
                    my_eighth_protocol,
                    my_ninth_protocol,
                    my_tenth_protocol,
                ),
            )

    def test_smoke_multi_from_instance(self):
        """Smoke test for PyRosettaCluster usage with multiple protocols and instances."""
        pyrosetta.distributed.init(
            options="-run:constant_seed 1 -multithreading:total_threads 1",
            extra_options="-out:level 200",
            set_logging_handler="logging",
        )

        def my_first_protocol(packed_pose, **kwargs):
            import pyrosetta

            from pyrosetta.rosetta.core.pose import setPoseExtraScore

            pose = pyrosetta.io.pose_from_sequence(kwargs["seq"])
            setPoseExtraScore(pose, "test_setPoseExtraScore", 123)
            self.assertEqual(kwargs["PyRosettaCluster_protocol_number"], 0)
            return [pose.clone() for _ in range(3)]

        @reserve_scores
        def my_second_protocol(packed_pose, **kwargs):
            import pyrosetta  # noqa
            import pyrosetta.distributed.io as io

            self.assertEqual(
                dict(packed_pose.scores),
                {**dict(packed_pose.scores), **{"test_setPoseExtraScore": 123}},
            )
            packed_pose.scores.clear()
            self.assertDictEqual({}, packed_pose.scores)
            self.assertIn(kwargs["PyRosettaCluster_protocol_number"], [1, 2])
            pose = io.to_pose(packed_pose)
            for _ in range(3):
                yield pose.clone()

        def my_third_protocol(packed_pose, **kwargs):
            self.assertEqual(
                dict(packed_pose.scores),
                {**dict(packed_pose.scores), **{"test_setPoseExtraScore": 123}},
            )
            self.assertEqual(kwargs["PyRosettaCluster_protocol_number"], 2)
            return my_second_protocol(packed_pose, **kwargs)

        with tempfile.TemporaryDirectory() as workdir:
            PyRosettaCluster(
                tasks={
                    "extra_options": "-ex1 -multithreading:total_threads 1",
                    "set_logging_handler": "logging",
                    "seq": "TEST" * 7,
                },
                input_packed_pose=io.pose_from_sequence("LYELL"),
                seeds=[random.randint(-int((2**32) / 2), int((2**32) / 2) - 1) for _ in range(3)],
                decoy_ids=[random.randint(0, 2) for _ in range(3)],
                client=None,
                scheduler=None,
                scratch_dir=workdir,
                cores=None,
                processes=None,
                memory=None,
                min_workers=1,
                max_workers=12,
                nstruct=1,
                dashboard_address=None,
                compressed=True,
                logging_level="WARNING",
                scorefile_name=None,
                project_name="PyRosettaCluster_Testing",
                simulation_name=uuid.uuid4().hex,
                environment=None,
                output_path=os.path.abspath(os.path.join(workdir, "outputs")),
                simulation_records_in_scorefile=False,
                decoy_dir_name="decoys",
                logs_dir_name="logs",
                ignore_errors=True,
                timeout=1.0,
                sha1=None,
                dry_run=False,
                save_all=False,
                system_info=None,
                pyrosetta_build=None,
                filter_results=True,
            ).distribute(protocols=(my_first_protocol, my_second_protocol, my_third_protocol))

            cluster = PyRosettaCluster(
                tasks={
                    "extra_options": "-ex1 -multithreading:total_threads 1",
                    "set_logging_handler": "logging",
                    "seq": "ACDEFGHIKLMNPQRSTVWY" * 10,
                },
                input_packed_pose=None,
                seeds=[random.randint(-int((2**32) / 2), int((2**32) / 2) - 1) for _ in range(3)],
                decoy_ids=[random.randint(0, 2) for _ in range(3)],
                client=None,
                scheduler=None,
                scratch_dir=workdir,
                cores=None,
                processes=None,
                memory=None,
                min_workers=1,
                max_workers=1,
                nstruct=1,
                dashboard_address=None,
                compressed=True,
                logging_level="INFO",
                scorefile_name=None,
                project_name="PyRosettaCluster_Tests",
                simulation_name=uuid.uuid4().hex,
                environment=None,
                output_path=os.path.abspath(os.path.join(workdir, "outputs")),
                simulation_records_in_scorefile=False,
                decoy_dir_name="decoys",
                logs_dir_name="logs",
                ignore_errors=True,
                timeout=1.0,
                sha1=None,
                dry_run=False,
                save_all=False,
                system_info=None,
                pyrosetta_build=None,
                filter_results=True,
            )

            cluster.distribute(protocols=[my_first_protocol, my_second_protocol, my_third_protocol])


class SaveAllTest(unittest.TestCase):
    def test_save_all(self):
        """Smoke test for PyRosettaCluster usage with the save_all attribute enabled."""
        pyrosetta.distributed.init(
            options="-run:constant_seed 1 -multithreading:total_threads 1",
            extra_options="-out:level 200",
            set_logging_handler="logging",
        )

        _total_tasks = 4
        _total_protocols = 4

        def create_tasks():
            for i in range(_total_tasks):
                yield {
                    "extra_options": "-ex1 -multithreading:total_threads 1",
                    "set_logging_handler": "logging",
                    "seq": "LYELL" * (i + 1),
                }

        def my_pyrosetta_protocol(input_packed_pose, **kwargs):
            return input_packed_pose

        with tempfile.TemporaryDirectory() as workdir:
            output_path = os.path.join(workdir, "outputs")
            scorefile_name = "test_save_all.json"
            nstruct = 1
            cluster = PyRosettaCluster(
                tasks=create_tasks,
                input_packed_pose=io.pose_from_sequence("TESTING"),
                seeds=None,
                decoy_ids=None,
                client=None,
                scheduler=None,
                scratch_dir=workdir,
                cores=None,
                processes=None,
                memory=None,
                min_workers=1,
                max_workers=1,
                nstruct=nstruct,
                dashboard_address=None,
                compressed=True,
                logging_level="CRITICAL",
                scorefile_name=scorefile_name,
                project_name="PyRosettaCluster_SaveAllTest",
                simulation_name=uuid.uuid4().hex,
                environment=None,
                output_path=output_path,
                simulation_records_in_scorefile=True,
                decoy_dir_name="decoys",
                logs_dir_name="logs",
                ignore_errors=True,
                timeout=1.0,
                sha1=None,
                dry_run=False,
                save_all=True,
                system_info=None,
                pyrosetta_build=None,
                filter_results=True,
            )
            protocol_args = [my_pyrosetta_protocol] * _total_protocols
            cluster.distribute(*protocol_args)

            with open(os.path.join(output_path, scorefile_name), "r") as f:
                data = [json.loads(line) for line in f]
            self.assertEqual(len(data), _total_tasks * _total_protocols)
            _decoy_names = []
            for record in data:
                self.assertDictEqual(record["scores"], {})
                _decoy_name = record["metadata"]["decoy_name"]
                self.assertNotIn(_decoy_name, _decoy_names)
                _decoy_names.append(_decoy_name)
                self.assertEqual(record["instance"]["nstruct"], nstruct)

    def test_save_all_dry_run(self):
        """
        Smoke test for PyRosettaCluster usage with the save_all attribute and
        dry_run attribute enabled.
        """
        pyrosetta.distributed.init(
            options="-run:constant_seed 1 -multithreading:total_threads 1",
            extra_options="-out:level 200",
            set_logging_handler="logging",
        )
        _total_tasks = 2
        _total_protocols = 5

        def create_tasks():
            for i in range(_total_tasks):
                yield {
                    "extra_options": "-ex1 -multithreading:total_threads 1",
                    "set_logging_handler": "logging",
                    "seq": "LYELL" * (i + 1),
                }

        def my_pyrosetta_protocol(input_packed_pose, **kwargs):
            return input_packed_pose

        with tempfile.TemporaryDirectory() as workdir:
            output_path = os.path.join(workdir, "outputs")
            scorefile_name = "test_save_all.json"
            decoy_dir_name = "test_decoys"
            logs_dir_name = "test_logs"
            PyRosettaCluster(
                tasks=create_tasks,
                input_packed_pose=io.pose_from_sequence("TESTING"),
                seeds=None,
                decoy_ids=None,
                client=None,
                scheduler=None,
                scratch_dir=workdir,
                cores=None,
                processes=None,
                memory=None,
                min_workers=1,
                max_workers=1,
                nstruct=2,
                dashboard_address=None,
                compressed=True,
                logging_level="CRITICAL",
                scorefile_name=scorefile_name,
                project_name="PyRosettaCluster_SaveAllTest",
                simulation_name=uuid.uuid4().hex,
                environment=None,
                output_path=output_path,
                decoy_dir_name=decoy_dir_name,
                logs_dir_name=logs_dir_name,
                simulation_records_in_scorefile=True,
                ignore_errors=True,
                timeout=1.0,
                max_delay_time=3.0,
                sha1=None,
                dry_run=True,
                save_all=True,
                system_info=None,
                pyrosetta_build=None,
                filter_results=True,
            ).distribute(protocols=[my_pyrosetta_protocol] * _total_protocols)

            self.assertFalse(os.path.exists(os.path.join(output_path, scorefile_name)))
            self.assertTrue(os.path.exists(os.path.join(output_path, decoy_dir_name)))
            self.assertTrue(os.path.exists(os.path.join(output_path, logs_dir_name)))
            self.assertEqual(
                os.listdir(os.path.join(output_path, decoy_dir_name)),
                [],
            )
            self.assertNotEqual(
                os.listdir(os.path.join(output_path, logs_dir_name)),
                [],
            )


class SerializationTest(unittest.TestCase):
    def test_serialization(self):
        """Smoke test for PyRosettaCluster PackedPose serialization round-trip."""
        for _compression in ("xz", "zlib", "bz2", True, False, None):
            scores = {"test_str": "foo", "test_int": 123, "test_float": numpy.pi}
            for _test_case in range(3):
                input_packed_pose = io.pose_from_sequence("A" * 100)
                if _test_case == 0:
                    # Test scores not cached in Pose
                    input_packed_pose.scores = scores
                elif _test_case == 1:
                    # Test scores not cached in Pose, then update scores
                    input_packed_pose.scores = scores
                    input_packed_pose = update_scores(input_packed_pose)
                elif _test_case == 2:
                    # Test scores cached in Pose
                    input_packed_pose = input_packed_pose.update_scores(scores)

                serializer = Serialization(compression=_compression)
                compressed_packed_pose = serializer.compress_packed_pose(input_packed_pose)
                output_packed_pose = serializer.decompress_packed_pose(compressed_packed_pose)

                _error_msg = f"Failed on test case {_test_case} with compression {_compression}"
                self.assertLess(
                    sys.getsizeof(compressed_packed_pose),
                    sys.getsizeof(input_packed_pose.pickled_pose),
                    msg=_error_msg,
                )
                self.assertLess(
                    sys.getsizeof(compressed_packed_pose),
                    sys.getsizeof(output_packed_pose.pickled_pose),
                    msg=_error_msg,
                )
                if _compression in (False, None):
                    self.assertEqual(id(input_packed_pose), id(output_packed_pose), msg=_error_msg)
                else:
                    self.assertNotEqual(id(input_packed_pose), id(output_packed_pose), msg=_error_msg)
                self.assertEqual(scores, output_packed_pose.scores, msg=_error_msg)
                self.assertSetEqual(
                    set(input_packed_pose.scores.keys()),
                    set(output_packed_pose.scores.keys()),
                    msg=_error_msg,
                )
                for scoretype in input_packed_pose.scores.keys():
                    input_value = input_packed_pose.scores[scoretype]
                    output_value = output_packed_pose.scores[scoretype]
                    if isinstance(input_value, str):
                        self.assertEqual(input_value, output_value, msg=_error_msg)
                    elif isinstance(input_value, (int, float)):
                        self.assertAlmostEqual(input_value, output_value, places=6, msg=_error_msg)

                if _compression not in (False, None):
                    if _test_case == 0:
                        self.assertEqual(scores, input_packed_pose.scores, msg=_error_msg)
                        self.assertEqual(
                            input_packed_pose.scores, output_packed_pose.scores, msg=_error_msg
                        )
                        self.assertNotEqual(
                            input_packed_pose.pickled_pose,
                            output_packed_pose.pickled_pose,
                            msg=_error_msg,
                        )
                    elif _test_case in (1, 2):
                        self.assertEqual(scores, input_packed_pose.scores, msg=_error_msg)
                        self.assertEqual(input_packed_pose.scores, output_packed_pose.scores, msg=_error_msg)
                        self.assertEqual(
                            input_packed_pose.pickled_pose,
                            output_packed_pose.pickled_pose,
                            msg=_error_msg,
                        )


class MultipleClientsTest(unittest.TestCase):
    def test_clients(self):
        """Smoke test for the use case of multiple clients with PyRosettaCluster."""
        pyrosetta.distributed.init(
            options="-run:constant_seed 1 -multithreading:total_threads 1",
            extra_options="-out:level 200",
            set_logging_handler="logging",
        )
        with tempfile.TemporaryDirectory() as workdir:
            with warnings.catch_warnings():
                # Catch 'ResourceWarning: unclosed <socket.socket ...' from distributed/node.py:235
                # Catch 'UserWarning: Port 8787 is already in use' from distributed/node.py:240
                # Catch 'DeprecationWarning: `np.bool8` is a deprecated alias for `np.bool_`.  (Deprecated NumPy 1.24)' from bokeh/core/property/primitive.py:37
                # Catch 'DeprecationWarning: pkg_resources is deprecated as an API.' from jupyter_server_proxy/config.py:10
                warnings.simplefilter("ignore", category=ResourceWarning)
                warnings.simplefilter("ignore", category=UserWarning)
                warnings.simplefilter("ignore", category=DeprecationWarning)
                cluster_1 = LocalCluster(
                    n_workers=1,
                    threads_per_worker=1,
                    dashboard_address=None,
                    local_directory=workdir,
                )
                cluster_2 = LocalCluster(
                    n_workers=1,
                    threads_per_worker=1,
                    dashboard_address=None,
                    local_directory=workdir,
                )

            client_1 = Client(cluster_1)
            client_1_repr = repr(client_1)

            client_2 = Client(cluster_2)        
            client_2_repr = repr(client_2)

            clients = [client_1, client_2]
            clients_indices = [0, 1, 1, 0]
        
            def create_tasks(client_1_repr=client_1_repr, client_2_repr=client_2_repr):
                for _ in range(1, 3):
                    yield {
                        "extra_options": "-ex1 -multithreading:total_threads 1",
                        "set_logging_handler": "logging",
                        "client_1_repr": client_1_repr,
                        "client_2_repr": client_2_repr,
                    }

            def my_pyrosetta_protocol_1(packed_pose, **kwargs):
                _client_repr = kwargs["PyRosettaCluster_client_repr"]
                _protocol_number = kwargs["PyRosettaCluster_protocol_number"]
                _client_1_repr = kwargs["client_1_repr"]
                _client_2_repr = kwargs["client_2_repr"]

                if _protocol_number == 0:
                    self.assertEqual(_client_repr, _client_1_repr)
                    self.assertNotEqual(_client_repr, _client_2_repr)
                elif _protocol_number == 2:
                    self.assertEqual(_client_repr, _client_2_repr)
                    self.assertNotEqual(_client_repr, _client_1_repr)
                self.assertNotIn(_protocol_number, (1, 3))
            
            def my_pyrosetta_protocol_2(packed_pose, **kwargs):
                _client_repr = kwargs["PyRosettaCluster_client_repr"]
                _protocol_number = kwargs["PyRosettaCluster_protocol_number"]
                _client_1_repr = kwargs["client_1_repr"]
                _client_2_repr = kwargs["client_2_repr"]

                if _protocol_number == 1:
                    self.assertEqual(_client_repr, _client_2_repr)
                    self.assertNotEqual(_client_repr, _client_1_repr)
                elif _protocol_number == 3:
                    self.assertEqual(_client_repr, _client_1_repr)
                    self.assertNotEqual(_client_repr, _client_2_repr)
                self.assertNotIn(_protocol_number, (0, 2))
            
            protocols = [
                my_pyrosetta_protocol_1,
                my_pyrosetta_protocol_2,
                my_pyrosetta_protocol_1,
                my_pyrosetta_protocol_2,
            ]
        
            instance_kwargs = dict(
                tasks=create_tasks,
                input_packed_pose=io.pose_from_sequence("TESTING"),
                seeds=None,
                decoy_ids=None,
                client=None,
                clients=clients,
                clients_indices=clients_indices,
                protocols=protocols,
                scheduler=None,
                scratch_dir=workdir,
                cores=None,
                processes=None,
                memory=None,
                min_workers=1,
                max_workers=1,
                nstruct=1,
                dashboard_address=None,
                compressed=True,
                logging_level="DEBUG",
                scorefile_name=None,
                project_name="PyRosettaCluster_Tests",
                simulation_name=uuid.uuid4().hex,
                environment=None,
                output_path=os.path.join(workdir, "outputs"),
                simulation_records_in_scorefile=False,
                decoy_dir_name="decoys",
                logs_dir_name="logs",
                ignore_errors=True,
                timeout=1.0,
                max_delay_time=3.0,
                sha1=None,
                dry_run=False,
                save_all=False,
                system_info=None,
                pyrosetta_build=None,
                filter_results=False,
            )
            produce(**instance_kwargs)

            client_1.close()
            cluster_1.close()
            client_2.close()
            cluster_2.close()


class ResourcesTest(unittest.TestCase):
    def test_resources(self):
        """Smoke test for the use case of abstract resource constraints for dask workers with PyRosettaCluster."""
        pyrosetta.distributed.init(
            options="-run:constant_seed 1 -multithreading:total_threads 1",
            extra_options="-out:level 200",
            set_logging_handler="logging",
        )
        with tempfile.TemporaryDirectory() as workdir:
            with warnings.catch_warnings():
                # Catch 'ResourceWarning: unclosed <socket.socket ...' from distributed/node.py:235
                # Catch 'UserWarning: Port 8787 is already in use' from distributed/node.py:240
                # Catch 'DeprecationWarning: `np.bool8` is a deprecated alias for `np.bool_`.  (Deprecated NumPy 1.24)' from bokeh/core/property/primitive.py:37
                # Catch 'DeprecationWarning: pkg_resources is deprecated as an API.' from jupyter_server_proxy/config.py:10
                warnings.simplefilter("ignore", category=ResourceWarning)
                warnings.simplefilter("ignore", category=UserWarning)
                warnings.simplefilter("ignore", category=DeprecationWarning)
                cluster = LocalCluster(
                    n_workers=1,
                    threads_per_worker=1,
                    dashboard_address=None,
                    local_directory=workdir,
                    resources={"foo": 1, "bar": 2, "baz": 3},
                )
            client = Client(cluster)
        
            def create_tasks():
                for _ in range(1, 4):
                    yield {
                        "extra_options": "-ex1 -multithreading:total_threads 1",
                        "set_logging_handler": "logging",
                    }

            def my_pyrosetta_protocol_1(packed_pose, **kwargs):   
                return packed_pose.update_scores(sequence=packed_pose.pose.sequence())
            
            def my_pyrosetta_protocol_2(packed_pose, **kwargs):
                return packed_pose
            
            protocols = [
                my_pyrosetta_protocol_1,
                my_pyrosetta_protocol_2,
                my_pyrosetta_protocol_2,
            ]
            resources = [{"foo": 1}, {"bar": 2}, {"baz": 3 - 0.5}]
            output_path = os.path.join(workdir, "outputs")
            decoy_dir_name = "decoys"
            sequence = "TESTING"

            instance_kwargs = dict(
                tasks=create_tasks,
                input_packed_pose=io.pose_from_sequence(sequence),
                seeds=None,
                decoy_ids=None,
                client=client,
                clients=None,
                clients_indices=None,
                protocols=protocols,
                resources=resources,
                scheduler=None,
                scratch_dir=workdir,
                cores=None,
                processes=None,
                memory=None,
                min_workers=1,
                max_workers=1,
                nstruct=1,
                dashboard_address=None,
                compressed=True,
                logging_level="DEBUG",
                scorefile_name=None,
                project_name="PyRosettaCluster_Tests",
                simulation_name=uuid.uuid4().hex,
                environment=None,
                output_path=output_path,
                simulation_records_in_scorefile=False,
                decoy_dir_name=decoy_dir_name,
                logs_dir_name="logs",
                ignore_errors=True,
                timeout=1.0,
                max_delay_time=3.0,
                sha1=None,
                dry_run=False,
                save_all=False,
                system_info=None,
                pyrosetta_build=None,
                filter_results=True,
            )
            produce(**instance_kwargs)

            client.close()
            cluster.close()

            decoy_files = glob.glob(os.path.join(output_path, decoy_dir_name, "*", "*.bz2"))
            self.assertEqual(len(decoy_files), 3)
            for decoy_file in decoy_files:
                scores_dict = get_scores_dict(decoy_file)
                self.assertEqual(scores_dict["scores"]["sequence"], sequence)

    def test_resources_clients(self):
        """Smoke test for the use case of abstract resource constraints for dask workers with multiple clients in PyRosettaCluster."""
        pyrosetta.distributed.init(
            options="-run:constant_seed 1 -multithreading:total_threads 1",
            extra_options="-out:level 200",
            set_logging_handler="logging",
        )
        with tempfile.TemporaryDirectory() as workdir:
            with warnings.catch_warnings():
                # Catch 'ResourceWarning: unclosed <socket.socket ...' from distributed/node.py:235
                # Catch 'UserWarning: Port 8787 is already in use' from distributed/node.py:240
                # Catch 'DeprecationWarning: `np.bool8` is a deprecated alias for `np.bool_`.  (Deprecated NumPy 1.24)' from bokeh/core/property/primitive.py:37
                # Catch 'DeprecationWarning: pkg_resources is deprecated as an API.' from jupyter_server_proxy/config.py:10
                warnings.simplefilter("ignore", category=ResourceWarning)
                warnings.simplefilter("ignore", category=UserWarning)
                warnings.simplefilter("ignore", category=DeprecationWarning)
                cluster_1 = LocalCluster(
                    n_workers=1,
                    threads_per_worker=1,
                    dashboard_address=None,
                    local_directory=workdir,
                    resources={"FOO": 1},
                )
                cluster_2 = LocalCluster(
                    n_workers=1,
                    threads_per_worker=1,
                    dashboard_address=None,
                    local_directory=workdir,
                    resources={"BAR": 1e9,},
                )

            client_1 = Client(cluster_1)
            client_1_repr = repr(client_1)

            client_2 = Client(cluster_2)        
            client_2_repr = repr(client_2)

            clients = [client_1, client_2]
            clients_indices = [0, 1]
        
            def create_tasks(client_1_repr=client_1_repr, client_2_repr=client_2_repr):
                for _ in range(1, 4):
                    yield {
                        "extra_options": "-ex1 -multithreading:total_threads 1",
                        "set_logging_handler": "logging",
                        "client_1_repr": client_1_repr,
                        "client_2_repr": client_2_repr,
                    }

            def my_pyrosetta_protocol_1(packed_pose, **kwargs):
                _client_repr = kwargs["PyRosettaCluster_client_repr"]
                _protocol_number = kwargs["PyRosettaCluster_protocol_number"]
                self.assertEqual(_protocol_number, 0)
                self.assertNotEqual(_protocol_number, 1)
                _client_1_repr = kwargs["client_1_repr"]
                _client_2_repr = kwargs["client_2_repr"]
                self.assertEqual(_client_repr, _client_1_repr)
                self.assertNotEqual(_client_repr, _client_2_repr)

                return packed_pose.update_scores(sequence=packed_pose.pose.sequence())
                
            def my_pyrosetta_protocol_2(packed_pose, **kwargs):
                _client_repr = kwargs["PyRosettaCluster_client_repr"]
                _protocol_number = kwargs["PyRosettaCluster_protocol_number"]
                self.assertEqual(_protocol_number, 1)
                self.assertNotEqual(_protocol_number, 0)
                _client_1_repr = kwargs["client_1_repr"]
                _client_2_repr = kwargs["client_2_repr"]
                self.assertEqual(_client_repr, _client_2_repr)
                self.assertNotEqual(_client_repr, _client_1_repr)

                return packed_pose
            
            protocols = [my_pyrosetta_protocol_1, my_pyrosetta_protocol_2]
            resources = [{"FOO": 1}, {"BAR": 9e8}]
            output_path = os.path.join(workdir, "outputs")
            decoy_dir_name = "decoys"
            sequence = "TESTING"

            instance_kwargs = dict(
                tasks=create_tasks,
                input_packed_pose=io.pose_from_sequence(sequence),
                seeds=None,
                decoy_ids=None,
                client=None,
                clients=clients,
                clients_indices=clients_indices,
                protocols=protocols,
                resources=resources,
                scheduler=None,
                scratch_dir=workdir,
                cores=None,
                processes=None,
                memory=None,
                min_workers=1,
                max_workers=1,
                nstruct=1,
                dashboard_address=None,
                compressed=True,
                logging_level="DEBUG",
                scorefile_name=None,
                project_name="PyRosettaCluster_Tests",
                simulation_name=uuid.uuid4().hex,
                environment=None,
                output_path=output_path,
                simulation_records_in_scorefile=False,
                decoy_dir_name=decoy_dir_name,
                logs_dir_name="logs",
                ignore_errors=True,
                timeout=1.0,
                max_delay_time=3.0,
                sha1=None,
                dry_run=False,
                save_all=False,
                system_info=None,
                pyrosetta_build=None,
                filter_results=True,
            )
            produce(**instance_kwargs)

            decoy_files = glob.glob(os.path.join(output_path, decoy_dir_name, "*", "*.bz2"))
            self.assertEqual(len(decoy_files), 3)
            for decoy_file in decoy_files:
                scores_dict = get_scores_dict(decoy_file)
                self.assertEqual(scores_dict["scores"]["sequence"], sequence)

            client_1.close()
            cluster_1.close()
            client_2.close()
            cluster_2.close()


class ScoresTest(unittest.TestCase):
    _value = 1e1

    @classmethod
    def setUpClass(cls):
        pyrosetta.distributed.init(
            options="-run:constant_seed 1 -multithreading:total_threads 1",
            extra_options="-out:level 200",
            set_logging_handler="logging",
        )
        cls.input_packed_pose = io.pose_from_sequence("TEST")
        cls.workdir = tempfile.TemporaryDirectory()
        cls.decoy_dir_name = "decoys"
        cls.instance_kwargs = dict(
            tasks=ScoresTest.create_task,
            seeds=None,
            decoy_ids=None,
            client=None,
            scheduler=None,
            scratch_dir=cls.workdir.name,
            cores=None,
            processes=None,
            memory=None,
            min_workers=1,
            max_workers=1,
            nstruct=1,
            dashboard_address=None,
            compressed=True,
            logging_level="INFO",
            scorefile_name=None,
            project_name="PyRosettaCluster_Tests",
            simulation_name=uuid.uuid4().hex,
            environment=None,
            simulation_records_in_scorefile=False,
            decoy_dir_name=cls.decoy_dir_name,
            logs_dir_name="logs",
            ignore_errors=True,
            timeout=1.0,
            max_delay_time=3.0,
            sha1=None,
            dry_run=False,
            save_all=False,
            system_info=None,
            pyrosetta_build=None,
            filter_results=True,
        )

    @classmethod
    def tearDownClass(cls):
        cls.workdir.cleanup()

    @staticmethod
    def create_task():
        yield {
            "extra_options": "-ex1 -multithreading:total_threads 1",
            "set_logging_handler": "logging",
        }

    @staticmethod
    def identity_protocol(packed_pose, **kwargs):
        import pyrosetta
        import pyrosetta.distributed.io as io

        return packed_pose

    @staticmethod
    @reserve_scores
    def reserved_scores_protocol(packed_pose, **kwargs):
        import pyrosetta
        import pyrosetta.distributed.io as io

        pose = packed_pose.pose
        pose.cache.clear()
        packed_pose = io.to_packed(pose)
        packed_pose.scores.clear()

        return packed_pose

    @staticmethod
    def add_detached_scores_protocol(packed_pose, **kwargs):
        import pyrosetta
        import pyrosetta.distributed.io as io

        packed_pose = packed_pose.update_scores(attached_score=ScoresTest._value)
        packed_pose.scores["detached_score"] = ScoresTest._value

        return packed_pose

    def get_scores_dict(self, output_path):
        decoy_files = glob.glob(os.path.join(output_path, self.decoy_dir_name, "*", "*.bz2"))
        self.assertEqual(len(decoy_files), 1)
        scores_dict = get_scores_dict(next(iter(decoy_files)))

        return scores_dict

    def setup_input_packed_pose(self):
        pose = io.to_pose(self.input_packed_pose).clone()
        pose.cache.clear()
        input_packed_pose = io.to_packed(pose)
        input_packed_pose.scores.clear()

        return input_packed_pose

    def test_detached_scores(self):
        """Test saving detached scores in PyRosettaCluster with/without compression."""
        for compression in (True, False):
            input_packed_pose = self.setup_input_packed_pose()
            input_packed_pose = self.input_packed_pose.update_scores(attached_score=ScoresTest._value)
            input_packed_pose.scores["detached_score"] = ScoresTest._value
            output_path = os.path.join(self.workdir.name, f"test_detached_scores_{compression}")
            run(
                **{
                    **self.instance_kwargs,
                    "input_packed_pose": input_packed_pose,
                    "protocols": ScoresTest.identity_protocol,
                    "compression": compression,
                    "output_path": output_path,
                }
            )
            scores_dict = self.get_scores_dict(output_path)
            for key in ("attached_score", "detached_score"):
                self.assertIn(
                    key,
                    scores_dict["scores"],
                    msg=f"Saving score '{key}' failed with compression={compression}",
                )
                self.assertEqual(scores_dict["scores"][key], ScoresTest._value)

    def test_detached_scores_with_reserve_scores(self):
        """Test saving detached scores in PyRosettaCluster with/without compression with `reserve_scores` decorator."""
        for compression in (True, False):
            input_packed_pose = self.setup_input_packed_pose()
            input_packed_pose = self.input_packed_pose.update_scores(attached_score=ScoresTest._value)
            input_packed_pose.scores["detached_score"] = ScoresTest._value
            output_path = os.path.join(self.workdir.name, f"test_detached_scores_with_reserve_scores_{compression}")
            run(
                **{
                    **self.instance_kwargs,
                    "input_packed_pose": input_packed_pose,
                    "protocols": ScoresTest.reserved_scores_protocol,
                    "compression": compression,
                    "output_path": output_path,
                }
            )
            scores_dict = self.get_scores_dict(output_path)
            for key in ("attached_score", "detached_score"):
                self.assertIn(
                    key,
                    scores_dict["scores"],
                    msg=f"Saving score '{key}' failed with compression={compression}",
                )
                self.assertEqual(scores_dict["scores"][key], ScoresTest._value)

    def test_detached_scores_in_protocol(self):
        """Test saving detached scores in PyRosettaCluster protocol with/without compression."""
        for compression in (True, False):
            input_packed_pose = self.setup_input_packed_pose()
            output_path = os.path.join(self.workdir.name, f"test_detached_scores_in_protocol_{compression}")
            run(
                **{
                    **self.instance_kwargs,
                    "input_packed_pose": input_packed_pose,
                    "protocols": ScoresTest.add_detached_scores_protocol,
                    "compression": compression,
                    "output_path": output_path,
                }
            )
            scores_dict = self.get_scores_dict(output_path)
            for key in ("attached_score", "detached_score"):
                self.assertIn(
                    key,
                    scores_dict["scores"],
                    msg=f"Saving score '{key}' failed with compression={compression}",
                )
                self.assertEqual(scores_dict["scores"][key], ScoresTest._value)


class TestBase:
    @classmethod
    def setUpClass(cls):
        pyrosetta.distributed.init(
            options="-run:constant_seed 1 -multithreading:total_threads 1",
            extra_options="-out:level 200",
            set_logging_handler="logging",
        )
        cls.input_packed_pose = io.pose_from_sequence("TESTING")
        cls.local_directory = tempfile.TemporaryDirectory()
        cls.local_directory_1 = tempfile.TemporaryDirectory()
        cls.local_directory_2 = tempfile.TemporaryDirectory()
        with warnings.catch_warnings():
            # Catch 'ResourceWarning: unclosed <socket.socket ...' from distributed/node.py:235
            # Catch 'UserWarning: Port 8787 is already in use' from distributed/node.py:240
            # Catch 'DeprecationWarning: `np.bool8` is a deprecated alias for `np.bool_`.  (Deprecated NumPy 1.24)' from bokeh/core/property/primitive.py:37
            # Catch 'DeprecationWarning: pkg_resources is deprecated as an API.' from jupyter_server_proxy/config.py:10
            warnings.simplefilter("ignore", category=ResourceWarning)
            warnings.simplefilter("ignore", category=UserWarning)
            warnings.simplefilter("ignore", category=DeprecationWarning)
            default_cluster = LocalCluster(
                n_workers=1,
                threads_per_worker=1,
                dashboard_address=None,
                local_directory=cls.local_directory.name,
                resources={"CPU": 1},
            )
            cluster_1 = LocalCluster(
                n_workers=1,
                threads_per_worker=1,
                dashboard_address=None,
                local_directory=cls.local_directory_1.name,
                resources={"FOO": 1, "BAZ": 2},
            )
            cluster_2 = LocalCluster(
                n_workers=1,
                threads_per_worker=1,
                dashboard_address=None,
                local_directory=cls.local_directory_2.name,
                resources={"BAR": 1e9, "BAZ": 2},
            )
        cls.default_client = Client(default_cluster)
        cls.clients = [Client(cluster_1), Client(cluster_2)]

    @classmethod
    def tearDownClass(cls):
        cls.local_directory.cleanup()
        cls.local_directory_1.cleanup()
        cls.local_directory_2.cleanup()
        for client in [cls.default_client, *cls.clients]:
            for worker in client.cluster.workers.values():
                worker.close_gracefully()
            client.shutdown()
            client.cluster.close()

    def setUp(self):
        self.workdir = tempfile.TemporaryDirectory()
        self.instance_kwargs = dict(
            seeds=None,
            decoy_ids=None,
            client=None,
            clients=None,
            scheduler=None,
            scratch_dir=os.path.join(self.workdir.name, "scratch"),
            cores=None,
            processes=None,
            memory=None,
            min_workers=1,
            max_workers=1,
            nstruct=1,
            dashboard_address=None,
            compression=True,
            compressed=True,
            logging_level="INFO",
            scorefile_name=None,
            project_name="PyRosettaCluster_Tests",
            simulation_name=uuid.uuid4().hex,
            environment=None,
            output_path=os.path.join(self.workdir.name, "outputs_default"),
            simulation_records_in_scorefile=False,
            decoy_dir_name="test_decoy_dir",
            logs_dir_name="logs",
            ignore_errors=True,
            timeout=1.0,
            max_delay_time=3.0,
            sha1=None,
            system_info=None,
            pyrosetta_build=None,
            dry_run=False,
            save_all=False,
            filter_results=True,
        )

    def tearDown(self):
        self.workdir.cleanup()


class GeneratorTest(TestBase, unittest.TestCase):
    """Smoke test for the use case of the `PyRosettaCluster().generate()` method."""
    _n_tasks = 2
    _n_output_packed_poses = 2
    _parameters = (0.0, 100.0) # `float` objects for `packed_pose.update_scores` values
    _pyrosetta_kwargs = {
        "options": "-mute all",
        "extra_options": "-ex1 -multithreading:total_threads 1",
        "set_logging_handler": "logging",
        }

    @staticmethod
    def parameter_to_str(parameter):
        return f"stored_{int(parameter)}"

    @staticmethod
    def create_tasks(parameter):
        for _ in range(GeneratorTest._n_tasks):
            yield {
                "extra_options": "-ex1 -multithreading:total_threads 1",
                "set_logging_handler": "logging",
                "n_output_packed_poses": GeneratorTest._n_output_packed_poses,
                "parameter": parameter,
            }

    @staticmethod
    def my_pyrosetta_protocol_1(packed_pose, **kwargs):
        value = 1.0
        kwargs["kwargs_key_1"] = value
        packed_pose = packed_pose.update_scores(scores_key_1=value)
        yield packed_pose
        yield kwargs

    @staticmethod
    def my_pyrosetta_protocol_2(packed_pose, **kwargs):
        assert "kwargs_key_1" in kwargs
        assert "scores_key_1" in list(packed_pose.pose.scores)
        value = 2.0
        kwargs["kwargs_key_2"] = value
        parameter = kwargs.get("parameter", "string")
        packed_pose = packed_pose.update_scores(
            {
                "scores_key_2": value,
                "parameter": parameter,
                GeneratorTest.parameter_to_str(parameter): "test",
            }
        )
        packed_poses = [packed_pose.pose.clone() for _ in range(kwargs["n_output_packed_poses"])]
        return (*packed_poses, kwargs)

    @classmethod
    def get_protocols(cls):
        return [cls.my_pyrosetta_protocol_1, cls.my_pyrosetta_protocol_2]

    def test_generate_builtin_clients(self):
        """Test for `PyRosettaCluster().generate()` using built-in client instantiations."""
        instance_kwargs_update = {
            **self.instance_kwargs,
            "tasks": self.create_tasks(parameter=GeneratorTest._parameters[0]),
            "input_packed_pose": self.input_packed_pose,
            "output_path": os.path.join(self.workdir.name, f"outputs_test_generate_builtin_clients_1_{uuid.uuid4().hex}"),
        }
        protocols = self.get_protocols()
        clients_indices = instance_kwargs_update.pop("clients_indices", None)
        resources = instance_kwargs_update.pop("resources", None)
        instance = PyRosettaCluster(**instance_kwargs_update)

        output_packed_pose_results = []
        output_kwargs_results = []
        for output_packed_pose, output_kwargs in instance.generate(
            protocols=protocols,
            clients_indices=clients_indices,
            resources=resources,
        ):
            self.assertIsInstance(output_packed_pose, PackedPose)
            self.assertIsInstance(output_kwargs, dict)
            self.assertIn("kwargs_key_1", output_kwargs)
            self.assertIn("kwargs_key_2", output_kwargs)
            self.assertIn("scores_key_1", list(output_packed_pose.pose.scores))
            self.assertIn("scores_key_2", list(output_packed_pose.pose.scores))
            instance_kwargs_update = {
                **self.instance_kwargs,
                "tasks": self.create_tasks(parameter=GeneratorTest._parameters[1]),
                "input_packed_pose": output_packed_pose,
                "protocols": protocols,
                "clients_indices": clients_indices,
                "resources": resources,
                "simulation_name": "test_generate_builtin_clients",
                "output_path": os.path.join(self.workdir.name, f"outputs_test_generate_builtin_clients_2_{uuid.uuid4().hex}"),
            }
            for output_packed_pose, output_kwargs in iterate(**instance_kwargs_update):
                self.assertIsInstance(output_packed_pose, PackedPose)
                self.assertIsInstance(output_kwargs, dict)
                self.assertIn("kwargs_key_1", output_kwargs)
                self.assertIn("kwargs_key_2", output_kwargs)
                self.assertIn("scores_key_1", list(output_packed_pose.pose.scores))
                self.assertIn("scores_key_2", list(output_packed_pose.pose.scores))
                output_packed_pose_results.append(output_packed_pose)
                output_kwargs_results.append(output_kwargs)
        _n_results_per_parameter = (GeneratorTest._n_tasks * GeneratorTest._n_output_packed_poses)
        _n_output_results = _n_results_per_parameter ** 2
        self.assertEqual(len(output_packed_pose_results), _n_output_results)
        self.assertEqual(len(output_kwargs_results), _n_output_results)
        for packed_pose in output_packed_pose_results:
            self.assertEqual(
                packed_pose.pose.scores.get("parameter", None),
                GeneratorTest._parameters[1],
                msg="Output packed pose does not have the correct value for the 'parameter' scores key."
            )
        for kwargs in output_kwargs_results:
            self.assertEqual(
                kwargs["PyRosettaCluster_task"].get("parameter", None),
                GeneratorTest._parameters[1],
                msg="Output kwargs do not have the correct value for the 'parameter' task key."
            )
        for _parameter in GeneratorTest._parameters:
            scores_key = self.parameter_to_str(_parameter)
            self.assertEqual(
                len(list(filter(lambda packed_pose: scores_key in packed_pose.pose.scores, output_packed_pose_results))),
                _n_output_results,
                msg=f"Packed poses do not have the correct values for the '{scores_key}' scores key."
            )

    def test_generate_user_client(self):
        """
        Test for `PyRosettaCluster().generate()` with `save_all=True`,
        `dry_run=True`, and using a user-provided client.
        """
        instance_kwargs = {
            **self.instance_kwargs,
            "tasks": self.create_tasks(parameter=GeneratorTest._parameters[0]),
            "input_packed_pose": self.input_packed_pose,
            "protocols": self.get_protocols(),
            "client": self.default_client,
            "clients": None,
            "clients_indices": None,
            "resources": None,
            "save_all": True,
            "dry_run": True,
            "output_path": os.path.join(self.workdir.name, f"outputs_test_generate_user_client_1_{uuid.uuid4().hex}"),
        }
        results = []
        for output_packed_pose, _ in iterate(**instance_kwargs):
            instance_kwargs_update = {
                **instance_kwargs,
                "input_packed_pose": output_packed_pose,
                "tasks": self.create_tasks(parameter=GeneratorTest._parameters[1]),
                "client": self.default_client, # Test passing in same client
                "simulation_name": "test_generate_user_client",
                "output_path": os.path.join(self.workdir.name, f"outputs_test_generate_user_client_2_{uuid.uuid4().hex}"),
            }
            for result in iterate(**instance_kwargs_update):
                results.append(result)
        _n_output_packed_poses_save_all = (GeneratorTest._n_output_packed_poses + 1) # Plus one from my_pyrosetta_protocol_1
        _n_results_per_parameter = (GeneratorTest._n_tasks * _n_output_packed_poses_save_all)
        _n_output_results = _n_results_per_parameter ** 2
        self.assertEqual(
            len(results), _n_output_results, msg="Number of results with save_all failed."
        )
        self.assertListEqual(
            os.listdir(os.path.join(instance_kwargs["output_path"], instance_kwargs["decoy_dir_name"])),
            [],
            msg="Dry run failed while yielding results.",
        )
        self.assertFalse(
            os.path.isfile(os.path.join(instance_kwargs["output_path"], "scores.json")),
            msg="Dry run failed while yielding results.",
        )

    def test_generate_multi_user_clients(self):
        """
        Test for `PyRosettaCluster().generate()` with `save_all=True`,
        `dry_run=True`, and using multiple user-provided clients.
        """
        clients_indices = [0, 1]
        resources = [{"FOO": 1}, {"BAR": 9e8}]
        instance_kwargs = {
            **self.instance_kwargs,
            "tasks": self.create_tasks(parameter=GeneratorTest._parameters[0]),
            "input_packed_pose": self.input_packed_pose,
            "protocols": self.get_protocols(),
            "client": None,
            "clients": self.clients,
            "clients_indices": clients_indices,
            "resources": resources,
            "save_all": True,
            "dry_run": True,
            "output_path": os.path.join(self.workdir.name, f"outputs_test_generate_multi_user_clients_1_{uuid.uuid4().hex}"),
        }
        results = []
        for output_packed_pose, _ in iterate(**instance_kwargs):
            instance_kwargs_update = {
                **instance_kwargs,
                "input_packed_pose": output_packed_pose,
                "tasks": self.create_tasks(parameter=GeneratorTest._parameters[1]),
                "client": None,
                "clients": self.clients, # Test passing in same clients
                "clients_indices": clients_indices,
                "resources": resources,
                "simulation_name": "test_generate_multi_user_clients",
                "output_path": os.path.join(self.workdir.name, f"outputs_test_generate_multi_user_clients_2_{uuid.uuid4().hex}"),
            }
            for result in iterate(**instance_kwargs_update):
                results.append(result)
        _n_output_packed_poses_save_all = (GeneratorTest._n_output_packed_poses + 1) # Plus one from my_pyrosetta_protocol_1
        _n_results_per_parameter = (GeneratorTest._n_tasks * _n_output_packed_poses_save_all)
        _n_output_results = _n_results_per_parameter ** 2
        self.assertEqual(
            len(results), _n_output_results, msg="Number of results with save_all failed."
        )
        self.assertListEqual(
            os.listdir(os.path.join(instance_kwargs["output_path"], instance_kwargs["decoy_dir_name"])),
            [],
            msg="Dry run failed while yielding results.",
        )
        self.assertFalse(
            os.path.isfile(os.path.join(instance_kwargs["output_path"], "scores.json")),
            msg="Dry run failed while yielding results.",
        )

    def test_generate_partition_clients(self):
        """
        Test for `PyRosettaCluster().generate()` with `save_all=True`,
        `dry_run=True`, and partitioning user-provided clients over iterations.
        """
        resources = [{"BAZ": 1}, {"BAZ": 2}]
        instance_kwargs = {
            **self.instance_kwargs,
            "tasks": self.create_tasks(parameter=GeneratorTest._parameters[0]),
            "input_packed_pose": self.input_packed_pose,
            "protocols": self.get_protocols(),
            "client": self.clients[0], # Test passing in first client
            "clients": None,
            "clients_indices": None,
            "resources": resources,
            "save_all": True,
            "dry_run": True,
            "output_path": os.path.join(self.workdir.name, f"outputs_test_generate_partition_clients_1_{uuid.uuid4().hex}"),
        }
        results = []
        for output_packed_pose, _ in iterate(**instance_kwargs):
            instance_kwargs_update = {
                **instance_kwargs,
                "input_packed_pose": output_packed_pose,
                "tasks": self.create_tasks(parameter=GeneratorTest._parameters[1]),
                "client": self.clients[1], # Test passing in second client
                "clients": None,
                "clients_indices": None,
                "resources": resources,
                "simulation_name": "test_generate_partition_clients",
                "output_path": os.path.join(self.workdir.name, f"outputs_test_generate_partition_clients_2_{uuid.uuid4().hex}"),
            }
            for result in iterate(**instance_kwargs_update):
                results.append(result)
        _n_output_packed_poses_save_all = (GeneratorTest._n_output_packed_poses + 1) # Plus one from my_pyrosetta_protocol_1
        _n_results_per_parameter = (GeneratorTest._n_tasks * _n_output_packed_poses_save_all)
        _n_output_results = _n_results_per_parameter ** 2
        self.assertEqual(
            len(results), _n_output_results, msg="Number of results with save_all failed."
        )
        self.assertListEqual(
            os.listdir(os.path.join(instance_kwargs["output_path"], instance_kwargs["decoy_dir_name"])),
            [],
            msg="Dry run failed while yielding results.",
        )
        self.assertFalse(
            os.path.isfile(os.path.join(instance_kwargs["output_path"], "scores.json")),
            msg="Dry run failed while yielding results.",
        )


class RuntimeTestLoggingFilter(logging.Filter):
    matches = (
        "with_lock",
        "dry_run",
        "save_all",
        "Percent Complete",
        "simulation complete",
        "Attempted to determine the residue type set of an empty pose",
    )
    def filter(self, record):
        msg = record.getMessage()
        return all(map(lambda s: s not in msg, self.matches))


@unittest.skip("Auxiliary tests for runtime testing.")
class RuntimeTest(TestBase, unittest.TestCase):
    @staticmethod
    def create_simple_tasks(n_tasks=10):
        for i in range(n_tasks):
            yield {
                **GeneratorTest._pyrosetta_kwargs,
                "task": i,
            }

    @staticmethod
    def timing_protocol_1(packed_pose, **kwargs):
        import logging
        _logger = logging.getLogger(kwargs['PyRosettaCluster_protocol_name'])
        _logger.info(f"Running procotol {kwargs['PyRosettaCluster_protocol_name']} with task {kwargs['task']}")
        yield packed_pose

    @staticmethod
    def timing_protocol_2(packed_pose, **kwargs):
        return RuntimeTest.timing_protocol_1(packed_pose, **kwargs)

    @classmethod
    def setup_logger(cls, stream=True):
        _logger = logging.getLogger(__name__)
        if stream:
            _stream_handler = logging.StreamHandler(sys.stdout)
            _logger.addHandler(_stream_handler)
        else:
            _stream_handler = None

        _root_logger = logging.getLogger("root")
        _filter = RuntimeTestLoggingFilter()
        _root_logger.addFilter(_filter)

        _rosetta_logger = logging.getLogger("rosetta")
        _rosetta_logger.addFilter(_filter)

        _distributed_logger = logging.getLogger("pyrosetta.distributed")
        _distributed_logger.addFilter(_filter)

        return _logger, _stream_handler

    @classmethod
    def tear_down_logger(cls, _logger, _stream_handler):
        if _stream_handler is not None:
            _logger.removeHandler(_stream_handler)

    @staticmethod
    def get_mean_dt(ts):
        return numpy.mean([ts[i + 1] - ts[i] for i in range(len(ts) - 1)])

    @staticmethod
    def get_dt(t, ts):
        return t if len(ts) == 0 else (t - ts[-1])

    @unittest.skip("Auxiliary test for runtime testing.")
    def test_timing_single_instance(self):
        """Runtime test with a single PyRosettaCluster instance."""
        _logger, _stream_handler = self.setup_logger(stream=True)
        _logger.info(f"Starting single PyRosettaCluster instance runtime test.")
        prc = PyRosettaCluster(
            **{
                **self.instance_kwargs,
                "input_packed_pose": self.input_packed_pose,
                "tasks": self.create_simple_tasks(),
                "clients": self.clients,
                "dry_run": True,
                "save_all": True,
                "max_delay_time": 0.0,
            }
        )
        prc_iterable = prc.generate(
            self.timing_protocol_1,
            self.timing_protocol_2,
            clients_indices=[0, 1],
            resources=[{"FOO": 1}, {"BAZ": 2}],
        )
        ts = []
        t0 = time.time()
        for i, (_, output_kwargs) in enumerate(prc_iterable):
            t = time.time() - t0
            dt = self.get_dt(t, ts)
            ts.append(t)
            task = output_kwargs.get("task")
            client_repr = output_kwargs.get("PyRosettaCluster_client_repr")
            _logger.info(f"Finished iteration {(i,)} with task {task} on client {client_repr} in {dt:0.3f} seconds")
        mean_dt = self.get_mean_dt(ts)
        _logger.info(f"Average iteration time with a single PyRosettaCluster instance: {mean_dt:0.7f} seconds")
        self.tear_down_logger(_logger, _stream_handler)

    @unittest.skip("Auxiliary test for runtime testing.")
    def test_timing_multi_instance(self):
        """Runtime test for two PyRosettaCluster instances asynchronously generating results."""
        _logger, _stream_handler = self.setup_logger(stream=True)
        _logger.info(f"Starting multiple PyRosettaCluster instance runtime test.")
        setup_kwargs = {
            "dry_run": True,
            "save_all": False,
            "max_delay_time": 0.0,
        }
        instance_kwargs_1 = {
            **self.instance_kwargs,
            **setup_kwargs,
            "input_packed_pose": self.input_packed_pose,
            "tasks": self.create_simple_tasks(),
            "client": self.clients[0],
            "protocols": self.timing_protocol_1,
            "resources": [{"BAZ": 1}],
        }
        prc_iterate = iterate(**instance_kwargs_1)
        instance_kwargs_2 = {
            **self.instance_kwargs,
            **setup_kwargs,
            "client": self.clients[1],
            "simulation_name": "test_timing_multi_instance",
        }
        for k in ("protocols", "clients_indices", "resources"):
            instance_kwargs_2.pop(k, None)
        prc = PyRosettaCluster(**instance_kwargs_2)
        ts = []
        t0 = time.time()
        for i, (output_packed_pose, output_kwargs) in enumerate(prc_iterate):
            t = time.time() - t0
            dt = self.get_dt(t, ts)
            ts.append(t)
            task = output_kwargs.get("task")
            client_repr = output_kwargs.get("PyRosettaCluster_client_repr")
            _logger.info(f"Finished iteration {(i,)} with task {task} on client {client_repr} in {dt:0.3f} seconds")
            prc.tasks = [{**GeneratorTest._pyrosetta_kwargs, "task": task}]
            prc.input_packed_pose = output_packed_pose
            for j, (_, output_kwargs) in enumerate(prc.generate(self.timing_protocol_2, resources=[{"BAR": 1e8}])):
                t = time.time() - t0
                dt = self.get_dt(t, ts)
                ts.append(t)
                task = output_kwargs.get("task")
                client_repr = output_kwargs.get("PyRosettaCluster_client_repr")
                _logger.info(f"Finished iteration {(i, j)} with task {task} on client {client_repr} in {dt:0.3f} seconds")
        mean_dt = self.get_mean_dt(ts)
        _logger.info(f"Average iteration time with multiple PyRosettaCluster instances: {mean_dt:0.7f} seconds")
        self.tear_down_logger(_logger, _stream_handler)


if __name__ == "__main__":
    unittest.main(verbosity=2)<|MERGE_RESOLUTION|>--- conflicted
+++ resolved
@@ -127,12 +127,9 @@
                 save_all=False,
                 system_info=None,
                 pyrosetta_build=None,
-<<<<<<< HEAD
                 output_decoy_types=[".pdb", ".pose"],
                 output_scorefile_types=[".json", ".gz", ".xz"],
-=======
                 filter_results=True,
->>>>>>> e842d23e
             )
             cluster = PyRosettaCluster(**instance_kwargs)
             cluster.distribute(

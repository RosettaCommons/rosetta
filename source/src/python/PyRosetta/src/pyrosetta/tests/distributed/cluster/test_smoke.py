"""
PyRosettaCluster smoke tests using the `unittest` framework.
"""
# :noTabs=true:
# (c) Copyright Rosetta Commons Member Institutions.
# (c) This file is part of the Rosetta software suite and is made available under license.
# (c) The Rosetta software is developed by the contributing members of the Rosetta Commons.
# (c) For more information, see http://www.rosettacommons.org. Questions about this can be
# (c) addressed to University of Washington CoMotion, email: license@uw.edu.


__author__ = "Jason C. Klima"


import glob
import json
import logging
import numpy
import os
import pyrosetta.distributed
import pyrosetta.distributed.io as io
import random
import subprocess
import sys
import tempfile
import time
import unittest
import uuid
import warnings

try:
    import cloudpickle
    from dask.distributed import Client, LocalCluster
except ImportError:
    print(
        "Importing 'pyrosetta.tests.distributed.cluster.test_smoke' requires the "
        + "third-party packages 'dask' and 'cloudpickle' as dependencies!\n"
        + "Please install these packages into your python environment. "
        + "For installation instructions, visit:\n"
        + "https://pypi.org/project/dask/\n"
        + "https://pypi.org/project/cloudpickle/\n"
    )
    raise

from pyrosetta import Pose
from pyrosetta.distributed.packed_pose.core import PackedPose
from pyrosetta.utility import get_package_version

from pyrosetta.distributed.cluster import (
    PyRosettaCluster,
    Serialization,
    iterate,
    get_scores_dict,
    produce,
    reserve_scores,
    run,
    update_scores,
)
from pyrosetta.distributed.cluster.exceptions import WorkerError


class SmokeTest(unittest.TestCase):
    def test_smoke(self):
        """Smoke test for basic PyRosettaCluster usage."""
        pyrosetta.distributed.init(
            options="-run:constant_seed 1 -multithreading:total_threads 1",
            extra_options="-out:level 200",
            set_logging_handler="logging",
        )

        def create_tasks():
            for i in range(1, 5):
                yield {
                    "extra_options": "-ex1 -multithreading:total_threads 1",
                    "set_logging_handler": "logging",
                    "seq": "LYELL" * i,
                }

        def my_pyrosetta_protocol(packed_pose, **kwargs):
            import pyrosetta
            import pyrosetta.distributed.io as io

            pose_from_kwargs = pyrosetta.io.pose_from_sequence(kwargs["seq"])
            self.assertNotEqual(pose_from_kwargs.sequence(), "")
            self.assertNotIn("TESTING", pose_from_kwargs.sequence())
            pose_from_kwargs.clear()
            self.assertEqual(pose_from_kwargs.sequence(), "")
            pose_from_args = io.to_pose(packed_pose)
            self.assertEqual(pose_from_args.sequence(), "TESTING")
            self.assertNotIn("LYELL", pose_from_args.sequence())

            return packed_pose

        with tempfile.TemporaryDirectory() as workdir:
            instance_kwargs = dict(
                tasks=create_tasks,
                input_packed_pose=io.pose_from_sequence("TESTING"),
                seeds=None,
                decoy_ids=None,
                client=None,
                scheduler=None,
                scratch_dir=workdir,
                cores=None,
                processes=None,
                memory=None,
                min_workers=1,
                max_workers=1,
                nstruct=1,
                dashboard_address=None,
                compressed=True,
                logging_level="INFO",
                scorefile_name=None,
                project_name="PyRosettaCluster_Tests",
                simulation_name=uuid.uuid4().hex,
                environment=None,
                output_path=os.path.join(workdir, "outputs"),
                simulation_records_in_scorefile=False,
                decoy_dir_name="decoys",
                logs_dir_name="logs",
                ignore_errors=True,
                timeout=1.0,
                max_delay_time=3.0,
                sha1=None,
                dry_run=False,
                save_all=False,
                system_info=None,
                pyrosetta_build=None,
                filter_results=False,
            )
            cluster = PyRosettaCluster(**instance_kwargs)
            cluster.distribute(
                my_pyrosetta_protocol,
            )
            instance_kwargs.update({"protocols": my_pyrosetta_protocol})
            produce(**instance_kwargs)
            run(**instance_kwargs)

    def test_ignore_errors(self):
        """Test PyRosettaCluster usage with user-provided PyRosetta protocol error."""
        pyrosetta.distributed.init(
            options="-run:constant_seed 1 -multithreading:total_threads 1",
            extra_options="-out:level 300",
            set_logging_handler="logging",
        )

        def create_tasks():
            yield {
                "extra_options": "-ex1 -multithreading:total_threads 1",
                "set_logging_handler": "logging",
            }

        def protocol_with_error(packed_pose, **kwargs):
            raise NotImplementedError("Testing an error in a user-provided PyRosetta protocol.")

        _sep = "*" * 60
        print(f"{_sep} Begin testing PyRosettaCluster(ignore_errors=...) {_sep}")

        with tempfile.TemporaryDirectory() as workdir:
            ignore_errors = True
            instance_kwargs = dict(
                tasks=create_tasks,
                input_packed_pose=None,
                seeds=None,
                decoy_ids=None,
                client=None,
                scheduler=None,
                scratch_dir=workdir,
                cores=None,
                processes=None,
                memory=None,
                min_workers=1,
                max_workers=1,
                nstruct=1,
                dashboard_address=None,
                compressed=True,
                logging_level="INFO",
                scorefile_name=None,
                project_name="PyRosettaCluster_Tests",
                simulation_name=uuid.uuid4().hex,
                environment=None,
                output_path=os.path.join(workdir, "outputs"),
                simulation_records_in_scorefile=False,
                decoy_dir_name="decoys",
                logs_dir_name="logs",
                ignore_errors=ignore_errors,
                timeout=1.0,
                max_delay_time=3.0,
                sha1=None,
                dry_run=False,
                save_all=False,
                system_info=None,
                pyrosetta_build=None,
                filter_results=False,
            )
            cluster = PyRosettaCluster(**instance_kwargs)
            cluster.distribute(protocol_with_error)

        with tempfile.TemporaryDirectory() as workdir:
            ignore_errors = False
            instance_kwargs = dict(
                tasks=create_tasks,
                input_packed_pose=None,
                seeds=None,
                decoy_ids=None,
                client=None,
                scheduler=None,
                scratch_dir=workdir,
                cores=None,
                processes=None,
                memory=None,
                min_workers=1,
                max_workers=1,
                nstruct=1,
                dashboard_address=None,
                compressed=True,
                logging_level="INFO",
                scorefile_name=None,
                project_name="PyRosettaCluster_Tests",
                simulation_name=uuid.uuid4().hex,
                environment=None,
                output_path=os.path.join(workdir, "outputs"),
                simulation_records_in_scorefile=False,
                decoy_dir_name="decoys",
                logs_dir_name="logs",
                ignore_errors=ignore_errors,
                timeout=1.0,
                max_delay_time=3.0,
                sha1=None,
                dry_run=False,
                save_all=False,
                system_info=None,
                pyrosetta_build=None,
                filter_results=False,
            )
            cluster = PyRosettaCluster(**instance_kwargs)
            with self.assertRaises(WorkerError):
                cluster.distribute(protocol_with_error)

        print(f"{_sep} End testing PyRosettaCluster(ignore_errors=...) {_sep}")


class SmokeTestMulti(unittest.TestCase):
    _ref_kwargs = {
        "test_str": "testing",
        "test_int": 100,
        "test_float": 12345.67890,
        "test_complex": 3j,
        "test_list": list(range(5)),
        "test_tuple": tuple(range(6)),
        "test_range": range(7),
        "test_dict": dict(enumerate(range(8))),
        "test_set": set(range(9)),
        "test_frozenset": frozenset({"foo", "bar"}),
        "test_bool": True,
        "test_bytes": b"Bytes",
        "test_bytearray": bytearray(10),
        "test_none": None,
        "test_memoryview": memoryview(bytes(3)),
    }

    @classmethod
    def setUpClass(cls):
        cloudpickle_version = get_package_version("cloudpickle")
        test_script = os.path.join(os.path.dirname(__file__), "skip_cloudpickle_version.py")
        p = subprocess.run("{0} {1}".format(sys.executable, test_script), shell=True)
        if p.returncode == 0:
            print("Running {0} tests because cloudpickle version {1} can pickle Pose objects.".format(
                    cls.__name__, cloudpickle_version
                )
            )
        elif p.returncode == 1:
            raise unittest.SkipTest(
                "Skipping {0} tests because cloudpickle version {1} cannot pickle Pose objects.".format(
                    cls.__name__, cloudpickle_version
                )
            )
        else:
            raise RuntimeError("Got exit code {0} from running {1}".format(
                    p.returncode, test_script
                )
            )

    def test_smoke_multi(self):
        """Smoke test for PyRosettaCluster usage with multiple protocols."""
        import pyrosetta
        import pyrosetta.distributed
        import pyrosetta.distributed.io as io

        pyrosetta.distributed.init(
            options="-run:constant_seed 1 -multithreading:total_threads 1",
            extra_options="-out:level 200",
            set_logging_handler="logging",
        )

        def _get_xyz_from_packed_pose(packed_pose):
            return list(packed_pose.pose.residue(1).atom(1).xyz())

        def create_tasks():
            for i in range(1, 3):
                yield {
                    "extra_options": "-ex1 -multithreading:total_threads 1",
                    "set_logging_handler": "logging",
                    "seq": "TEST" * i,
                    "task_packed_pose": io.pose_from_sequence("PACKED" * i),
                }

        def my_first_protocol(packed_pose, **kwargs):
            import pyrosetta
            import pyrosetta.distributed.io as io

            from pyrosetta.rosetta.core.pose import setPoseExtraScore

            pose = pyrosetta.io.pose_from_sequence(kwargs["seq"])
            setPoseExtraScore(pose, "test_setPoseExtraScore", 123)

            self.assertIn("task_packed_pose", kwargs)
            self.assertIsInstance(kwargs["task_packed_pose"], PackedPose)
            self.assertIn("task_packed_pose", kwargs["PyRosettaCluster_task"])
            self.assertEqual(
                kwargs["PyRosettaCluster_task"]["task_packed_pose"].pose.sequence(),
                kwargs["task_packed_pose"].pose.sequence(),
            )
            saved_packed_pose = io.to_packed(pose.clone())
            kwargs["saved_packed_pose"] = saved_packed_pose
            kwargs["saved_xyz"] = _get_xyz_from_packed_pose(saved_packed_pose)

            saved_pose = pose.clone()
            kwargs["saved_pose"] = saved_pose

            return [pose.clone() for _ in range(2)] + [kwargs]

        @reserve_scores
        def my_second_protocol(packed_pose, **kwargs):
            import pyrosetta  # noqa
            import pyrosetta.distributed.io as io  # noqa

            self.assertEqual(
                dict(packed_pose.scores),
                {**dict(packed_pose.scores), **{"test_setPoseExtraScore": 123}},
            )
            packed_pose.scores.clear()
            self.assertDictEqual({}, packed_pose.scores)
            pose = io.to_pose(packed_pose)

            self.assertIn("task_packed_pose", kwargs)
            task_packed_pose = kwargs["task_packed_pose"]
            self.assertIsInstance(task_packed_pose, PackedPose)

            self.assertIn("saved_packed_pose", kwargs)
            saved_packed_pose = kwargs["saved_packed_pose"]
            self.assertIsInstance(saved_packed_pose, PackedPose)

            self.assertIn("saved_xyz", kwargs)
            saved_xyz = kwargs["saved_xyz"]
            self.assertListEqual(_get_xyz_from_packed_pose(saved_packed_pose), saved_xyz)

            self.assertIn("saved_pose", kwargs)
            saved_pose = kwargs["saved_pose"]
            self.assertIsInstance(saved_pose, Pose)

            if not "saved_variable" in kwargs.keys():
                kwargs["saved_variable"] = {"foo": "bar"}
            else:
                self.assertIn("task_packed_pose", kwargs["PyRosettaCluster_task"])
                kwargs["PyRosettaCluster_task"].pop("task_packed_pose")
                self.assertNotIn(
                    "task_packed_pose",
                    kwargs["PyRosettaCluster_task"],
                    msg="Object of type `PackedPose` is not JSON serializable.",
                )
                self.assertIn(
                    "task_packed_pose",
                    kwargs,
                    msg="`kwargs` with `PackedPose` object(s) should not get JSON serialized.",
                )

            yield kwargs
            yield pose.clone()

        def my_third_protocol(packed_pose, **kwargs):
            import pyrosetta
            import pyrosetta.distributed.io as io

            self.assertEqual(
                dict(packed_pose.scores),
                {**dict(packed_pose.scores), **{"test_setPoseExtraScore": 123}},
            )

            self.assertIn("task_packed_pose", kwargs)
            self.assertIsInstance(kwargs["task_packed_pose"], PackedPose)

            self.assertIn("saved_packed_pose", kwargs)
            saved_packed_pose = kwargs["saved_packed_pose"]
            self.assertIsInstance(saved_packed_pose, PackedPose)

            self.assertIn("saved_xyz", kwargs)
            saved_xyz = kwargs["saved_xyz"]
            self.assertListEqual(_get_xyz_from_packed_pose(saved_packed_pose), saved_xyz)

            self.assertIn("saved_variable", kwargs)
            self.assertDictEqual(kwargs["saved_variable"], {"foo": "bar"})

            return my_second_protocol(packed_pose, **kwargs)

        def my_fourth_protocol(packed_pose, **kwargs):
            import pyrosetta
            import pyrosetta.distributed.io as io

            self.assertFalse(packed_pose.pose.empty())
            self.assertIsInstance(packed_pose, PackedPose)
            self.assertIsInstance(kwargs, dict)
            self.assertNotIn("task_packed_pose", kwargs["PyRosettaCluster_task"])
            self.assertIn("saved_packed_pose", kwargs)
            self.assertIsInstance(kwargs["saved_packed_pose"], PackedPose)

            yield None
            yield kwargs
            yield None

        def my_fifth_protocol(packed_pose, **kwargs):
            import pyrosetta
            import pyrosetta.distributed.io as io

            self.assertIsInstance(packed_pose, PackedPose)
            self.assertTrue(packed_pose.pose.empty())
            self.assertIsInstance(kwargs, dict)
            self.assertIn("saved_packed_pose", kwargs)
            self.assertIsInstance(kwargs["saved_packed_pose"], PackedPose)

            return kwargs

        def my_sixth_protocol(packed_pose, **kwargs):
            import pyrosetta
            import pyrosetta.distributed.io as io

            self.assertIsInstance(packed_pose, PackedPose)
            self.assertTrue(packed_pose.pose.empty())
            self.assertIsInstance(kwargs, dict)
            self.assertNotIn("task_packed_pose", kwargs["PyRosettaCluster_task"])
            self.assertIn("saved_packed_pose", kwargs)
            self.assertIsInstance(kwargs["saved_packed_pose"], PackedPose)

            return None, None, None

        def my_seventh_protocol(packed_pose, **kwargs):
            import pyrosetta
            import pyrosetta.distributed.io as io

            self.assertIsInstance(packed_pose, PackedPose)
            self.assertTrue(packed_pose.pose.empty())
            self.assertIsInstance(kwargs, dict)
            self.assertIn("saved_packed_pose", kwargs)
            self.assertIsInstance(kwargs["saved_packed_pose"], PackedPose)

            return kwargs, None

        def my_eighth_protocol(packed_pose, **kwargs):
            import pyrosetta
            import pyrosetta.distributed.io as io

            kwargs = dict(foo="bar", baz="qux")

            yield kwargs

        def my_ninth_protocol(packed_pose, **kwargs):
            import pyrosetta
            import pyrosetta.distributed.io as io

            self.assertIn("PyRosettaCluster_protocols_container", kwargs)
            self.assertIn("PyRosettaCluster_logging_file", kwargs)
            self.assertIn("PyRosettaCluster_task", kwargs)
            self.assertIn("PyRosettaCluster_protocol_name", kwargs)
            self.assertIn("PyRosettaCluster_protocols", kwargs)
            self.assertIn("PyRosettaCluster_protocol_number", kwargs)
            self.assertIn("PyRosettaCluster_datetime_start", kwargs)
            self.assertIn("PyRosettaCluster_seeds", kwargs)
            self.assertIn("PyRosettaCluster_decoy_ids", kwargs)
            self.assertIn("foo", kwargs)
            self.assertIn("baz", kwargs)

            kwargs = SmokeTestMulti._ref_kwargs

            return kwargs

        def my_tenth_protocol(packed_pose, **kwargs):
            import pyrosetta
            import pyrosetta.distributed.io as io

            ref_kwargs = SmokeTestMulti._ref_kwargs
            for k in ref_kwargs.keys():
                self.assertIn(k, kwargs)
                self.assertEqual(ref_kwargs[k], kwargs[k])

        with tempfile.TemporaryDirectory() as workdir:
            PyRosettaCluster(
                tasks=create_tasks,
                input_packed_pose=io.pose_from_sequence("TESTING"),
                seeds=None,
                decoy_ids=None,
                client=None,
                scheduler=None,
                scratch_dir=workdir,
                cores=None,
                processes=None,
                memory=None,
                min_workers=1,
                max_workers=1,
                nstruct=1,
                dashboard_address=None,
                compressed=False,
                logging_level="DEBUG",
                scorefile_name=None,
                project_name="PyRosettaCluster_Tests",
                simulation_name=uuid.uuid4().hex,
                environment=None,
                output_path=os.path.join(workdir, "outputs"),
                simulation_records_in_scorefile=False,
                decoy_dir_name="decoys",
                logs_dir_name="logs",
                ignore_errors=True,
                timeout=1.0,
                max_delay_time=3.0,
                sha1=None,
                dry_run=False,
                save_all=False,
                system_info=None,
                pyrosetta_build=None,
                filter_results=False,
            ).distribute(
                protocols=(
                    my_first_protocol,
                    my_second_protocol,
                    my_third_protocol,
                    my_fourth_protocol,
                    my_fifth_protocol,
                    my_sixth_protocol,
                    my_seventh_protocol,
                    my_eighth_protocol,
                    my_ninth_protocol,
                    my_tenth_protocol,
                ),
            )

    def test_smoke_multi_from_instance(self):
        """Smoke test for PyRosettaCluster usage with multiple protocols and instances."""
        pyrosetta.distributed.init(
            options="-run:constant_seed 1 -multithreading:total_threads 1",
            extra_options="-out:level 200",
            set_logging_handler="logging",
        )

        def my_first_protocol(packed_pose, **kwargs):
            import pyrosetta

            from pyrosetta.rosetta.core.pose import setPoseExtraScore

            pose = pyrosetta.io.pose_from_sequence(kwargs["seq"])
            setPoseExtraScore(pose, "test_setPoseExtraScore", 123)
            self.assertEqual(kwargs["PyRosettaCluster_protocol_number"], 0)
            return [pose.clone() for _ in range(3)]

        @reserve_scores
        def my_second_protocol(packed_pose, **kwargs):
            import pyrosetta  # noqa
            import pyrosetta.distributed.io as io

            self.assertEqual(
                dict(packed_pose.scores),
                {**dict(packed_pose.scores), **{"test_setPoseExtraScore": 123}},
            )
            packed_pose.scores.clear()
            self.assertDictEqual({}, packed_pose.scores)
            self.assertIn(kwargs["PyRosettaCluster_protocol_number"], [1, 2])
            pose = io.to_pose(packed_pose)
            for _ in range(3):
                yield pose.clone()

        def my_third_protocol(packed_pose, **kwargs):
            self.assertEqual(
                dict(packed_pose.scores),
                {**dict(packed_pose.scores), **{"test_setPoseExtraScore": 123}},
            )
            self.assertEqual(kwargs["PyRosettaCluster_protocol_number"], 2)
            return my_second_protocol(packed_pose, **kwargs)

        with tempfile.TemporaryDirectory() as workdir:
            PyRosettaCluster(
                tasks={
                    "extra_options": "-ex1 -multithreading:total_threads 1",
                    "set_logging_handler": "logging",
                    "seq": "TEST" * 7,
                },
                input_packed_pose=io.pose_from_sequence("LYELL"),
                seeds=[random.randint(-int((2**32) / 2), int((2**32) / 2) - 1) for _ in range(3)],
                decoy_ids=[random.randint(0, 2) for _ in range(3)],
                client=None,
                scheduler=None,
                scratch_dir=workdir,
                cores=None,
                processes=None,
                memory=None,
                min_workers=1,
                max_workers=12,
                nstruct=1,
                dashboard_address=None,
                compressed=True,
                logging_level="WARNING",
                scorefile_name=None,
                project_name="PyRosettaCluster_Testing",
                simulation_name=uuid.uuid4().hex,
                environment=None,
                output_path=os.path.abspath(os.path.join(workdir, "outputs")),
                simulation_records_in_scorefile=False,
                decoy_dir_name="decoys",
                logs_dir_name="logs",
                ignore_errors=True,
                timeout=1.0,
                sha1=None,
                dry_run=False,
                save_all=False,
                system_info=None,
                pyrosetta_build=None,
                filter_results=False,
            ).distribute(protocols=(my_first_protocol, my_second_protocol, my_third_protocol))

            cluster = PyRosettaCluster(
                tasks={
                    "extra_options": "-ex1 -multithreading:total_threads 1",
                    "set_logging_handler": "logging",
                    "seq": "ACDEFGHIKLMNPQRSTVWY" * 10,
                },
                input_packed_pose=None,
                seeds=[random.randint(-int((2**32) / 2), int((2**32) / 2) - 1) for _ in range(3)],
                decoy_ids=[random.randint(0, 2) for _ in range(3)],
                client=None,
                scheduler=None,
                scratch_dir=workdir,
                cores=None,
                processes=None,
                memory=None,
                min_workers=1,
                max_workers=1,
                nstruct=1,
                dashboard_address=None,
                compressed=True,
                logging_level="INFO",
                scorefile_name=None,
                project_name="PyRosettaCluster_Tests",
                simulation_name=uuid.uuid4().hex,
                environment=None,
                output_path=os.path.abspath(os.path.join(workdir, "outputs")),
                simulation_records_in_scorefile=False,
                decoy_dir_name="decoys",
                logs_dir_name="logs",
                ignore_errors=True,
                timeout=1.0,
                sha1=None,
                dry_run=False,
                save_all=False,
                system_info=None,
                pyrosetta_build=None,
                filter_results=False,
            )

            cluster.distribute(protocols=[my_first_protocol, my_second_protocol, my_third_protocol])


class SaveAllTest(unittest.TestCase):
    def test_save_all(self):
        """Smoke test for PyRosettaCluster usage with the save_all attribute enabled."""
        pyrosetta.distributed.init(
            options="-run:constant_seed 1 -multithreading:total_threads 1",
            extra_options="-out:level 200",
            set_logging_handler="logging",
        )

        _total_tasks = 4
        _total_protocols = 4

        def create_tasks():
            for i in range(_total_tasks):
                yield {
                    "extra_options": "-ex1 -multithreading:total_threads 1",
                    "set_logging_handler": "logging",
                    "seq": "LYELL" * (i + 1),
                }

        def my_pyrosetta_protocol(input_packed_pose, **kwargs):
            return input_packed_pose

        with tempfile.TemporaryDirectory() as workdir:
            output_path = os.path.join(workdir, "outputs")
            scorefile_name = "test_save_all.json"
            nstruct = 1
            cluster = PyRosettaCluster(
                tasks=create_tasks,
                input_packed_pose=io.pose_from_sequence("TESTING"),
                seeds=None,
                decoy_ids=None,
                client=None,
                scheduler=None,
                scratch_dir=workdir,
                cores=None,
                processes=None,
                memory=None,
                min_workers=1,
                max_workers=1,
                nstruct=nstruct,
                dashboard_address=None,
                compressed=True,
                logging_level="CRITICAL",
                scorefile_name=scorefile_name,
                project_name="PyRosettaCluster_SaveAllTest",
                simulation_name=uuid.uuid4().hex,
                environment=None,
                output_path=output_path,
                simulation_records_in_scorefile=True,
                decoy_dir_name="decoys",
                logs_dir_name="logs",
                ignore_errors=True,
                timeout=1.0,
                sha1=None,
                dry_run=False,
                save_all=True,
                system_info=None,
                pyrosetta_build=None,
                filter_results=False,
            )
            protocol_args = [my_pyrosetta_protocol] * _total_protocols
            cluster.distribute(*protocol_args)

            with open(os.path.join(output_path, scorefile_name), "r") as f:
                data = [json.loads(line) for line in f]
            self.assertEqual(len(data), _total_tasks * _total_protocols)
            _decoy_names = []
            for record in data:
                self.assertDictEqual(record["scores"], {})
                _decoy_name = record["metadata"]["decoy_name"]
                self.assertNotIn(_decoy_name, _decoy_names)
                _decoy_names.append(_decoy_name)
                self.assertEqual(record["instance"]["nstruct"], nstruct)

    def test_save_all_dry_run(self):
        """
        Smoke test for PyRosettaCluster usage with the save_all attribute and
        dry_run attribute enabled.
        """
        pyrosetta.distributed.init(
            options="-run:constant_seed 1 -multithreading:total_threads 1",
            extra_options="-out:level 200",
            set_logging_handler="logging",
        )
        _total_tasks = 2
        _total_protocols = 5

        def create_tasks():
            for i in range(_total_tasks):
                yield {
                    "extra_options": "-ex1 -multithreading:total_threads 1",
                    "set_logging_handler": "logging",
                    "seq": "LYELL" * (i + 1),
                }

        def my_pyrosetta_protocol(input_packed_pose, **kwargs):
            return input_packed_pose

        with tempfile.TemporaryDirectory() as workdir:
            output_path = os.path.join(workdir, "outputs")
            scorefile_name = "test_save_all.json"
            decoy_dir_name = "test_decoys"
            logs_dir_name = "test_logs"
            PyRosettaCluster(
                tasks=create_tasks,
                input_packed_pose=io.pose_from_sequence("TESTING"),
                seeds=None,
                decoy_ids=None,
                client=None,
                scheduler=None,
                scratch_dir=workdir,
                cores=None,
                processes=None,
                memory=None,
                min_workers=1,
                max_workers=1,
                nstruct=2,
                dashboard_address=None,
                compressed=True,
                logging_level="CRITICAL",
                scorefile_name=scorefile_name,
                project_name="PyRosettaCluster_SaveAllTest",
                simulation_name=uuid.uuid4().hex,
                environment=None,
                output_path=output_path,
                decoy_dir_name=decoy_dir_name,
                logs_dir_name=logs_dir_name,
                simulation_records_in_scorefile=True,
                ignore_errors=True,
                timeout=1.0,
                max_delay_time=3.0,
                sha1=None,
                dry_run=True,
                save_all=True,
                system_info=None,
                pyrosetta_build=None,
                filter_results=False,
            ).distribute(protocols=[my_pyrosetta_protocol] * _total_protocols)

            self.assertFalse(os.path.exists(os.path.join(output_path, scorefile_name)))
            self.assertTrue(os.path.exists(os.path.join(output_path, decoy_dir_name)))
            self.assertTrue(os.path.exists(os.path.join(output_path, logs_dir_name)))
            self.assertEqual(
                os.listdir(os.path.join(output_path, decoy_dir_name)),
                [],
            )
            self.assertNotEqual(
                os.listdir(os.path.join(output_path, logs_dir_name)),
                [],
            )


class SerializationTest(unittest.TestCase):
    def test_serialization(self):
        """Smoke test for PyRosettaCluster PackedPose serialization round-trip."""
        for _compression in ("xz", "zlib", "bz2", True, False, None):
            scores = {"test_str": "foo", "test_int": 123, "test_float": numpy.pi}
            for _test_case in range(3):
                input_packed_pose = io.pose_from_sequence("A" * 100)
                if _test_case == 0:
                    # Test scores not cached in Pose
                    input_packed_pose.scores = scores
                elif _test_case == 1:
                    # Test scores not cached in Pose, then update scores
                    input_packed_pose.scores = scores
                    input_packed_pose = update_scores(input_packed_pose)
                elif _test_case == 2:
                    # Test scores cached in Pose
                    input_packed_pose = input_packed_pose.update_scores(scores)

                serializer = Serialization(compression=_compression)
                compressed_packed_pose = serializer.compress_packed_pose(input_packed_pose)
                output_packed_pose = serializer.decompress_packed_pose(compressed_packed_pose)

                _error_msg = f"Failed on test case {_test_case} with compression {_compression}"
                self.assertLess(
                    sys.getsizeof(compressed_packed_pose),
                    sys.getsizeof(input_packed_pose.pickled_pose),
                    msg=_error_msg,
                )
                self.assertLess(
                    sys.getsizeof(compressed_packed_pose),
                    sys.getsizeof(output_packed_pose.pickled_pose),
                    msg=_error_msg,
                )
                if _compression in (False, None):
                    self.assertEqual(id(input_packed_pose), id(output_packed_pose), msg=_error_msg)
                else:
                    self.assertNotEqual(id(input_packed_pose), id(output_packed_pose), msg=_error_msg)
                self.assertEqual(scores, output_packed_pose.scores, msg=_error_msg)
                self.assertSetEqual(
                    set(input_packed_pose.scores.keys()),
                    set(output_packed_pose.scores.keys()),
                    msg=_error_msg,
                )
                for scoretype in input_packed_pose.scores.keys():
                    input_value = input_packed_pose.scores[scoretype]
                    output_value = output_packed_pose.scores[scoretype]
                    if isinstance(input_value, str):
                        self.assertEqual(input_value, output_value, msg=_error_msg)
                    elif isinstance(input_value, (int, float)):
                        self.assertAlmostEqual(input_value, output_value, places=6, msg=_error_msg)

                if _compression not in (False, None):
                    if _test_case == 0:
                        self.assertEqual(scores, input_packed_pose.scores, msg=_error_msg)
                        self.assertEqual(
                            input_packed_pose.scores, output_packed_pose.scores, msg=_error_msg
                        )
                        self.assertNotEqual(
                            input_packed_pose.pickled_pose,
                            output_packed_pose.pickled_pose,
                            msg=_error_msg,
                        )
                    elif _test_case in (1, 2):
                        self.assertEqual(scores, input_packed_pose.scores, msg=_error_msg)
                        self.assertEqual(input_packed_pose.scores, output_packed_pose.scores, msg=_error_msg)
                        self.assertEqual(
                            input_packed_pose.pickled_pose,
                            output_packed_pose.pickled_pose,
                            msg=_error_msg,
                        )


class MultipleClientsTest(unittest.TestCase):
    def test_clients(self):
        """Smoke test for the use case of multiple clients with PyRosettaCluster."""
        pyrosetta.distributed.init(
            options="-run:constant_seed 1 -multithreading:total_threads 1",
            extra_options="-out:level 200",
            set_logging_handler="logging",
        )
        with tempfile.TemporaryDirectory() as workdir:
            with warnings.catch_warnings():
                # Catch 'ResourceWarning: unclosed <socket.socket ...' from distributed/node.py:235
                # Catch 'UserWarning: Port 8787 is already in use' from distributed/node.py:240
                # Catch 'DeprecationWarning: `np.bool8` is a deprecated alias for `np.bool_`.  (Deprecated NumPy 1.24)' from bokeh/core/property/primitive.py:37
                # Catch 'DeprecationWarning: pkg_resources is deprecated as an API.' from jupyter_server_proxy/config.py:10
                warnings.simplefilter("ignore", category=ResourceWarning)
                warnings.simplefilter("ignore", category=UserWarning)
                warnings.simplefilter("ignore", category=DeprecationWarning)
                cluster_1 = LocalCluster(
                    n_workers=1,
                    threads_per_worker=1,
                    dashboard_address=None,
                    local_directory=workdir,
                )
                cluster_2 = LocalCluster(
                    n_workers=1,
                    threads_per_worker=1,
                    dashboard_address=None,
                    local_directory=workdir,
                )

            client_1 = Client(cluster_1)
            client_1_repr = repr(client_1)

            client_2 = Client(cluster_2)        
            client_2_repr = repr(client_2)

            clients = [client_1, client_2]
            clients_indices = [0, 1, 1, 0]
        
            def create_tasks(client_1_repr=client_1_repr, client_2_repr=client_2_repr):
                for _ in range(1, 3):
                    yield {
                        "extra_options": "-ex1 -multithreading:total_threads 1",
                        "set_logging_handler": "logging",
                        "client_1_repr": client_1_repr,
                        "client_2_repr": client_2_repr,
                    }

            def my_pyrosetta_protocol_1(packed_pose, **kwargs):
                _client_repr = kwargs["PyRosettaCluster_client_repr"]
                _protocol_number = kwargs["PyRosettaCluster_protocol_number"]
                _client_1_repr = kwargs["client_1_repr"]
                _client_2_repr = kwargs["client_2_repr"]

                if _protocol_number == 0:
                    self.assertEqual(_client_repr, _client_1_repr)
                    self.assertNotEqual(_client_repr, _client_2_repr)
                elif _protocol_number == 2:
                    self.assertEqual(_client_repr, _client_2_repr)
                    self.assertNotEqual(_client_repr, _client_1_repr)
                self.assertNotIn(_protocol_number, (1, 3))
            
            def my_pyrosetta_protocol_2(packed_pose, **kwargs):
                _client_repr = kwargs["PyRosettaCluster_client_repr"]
                _protocol_number = kwargs["PyRosettaCluster_protocol_number"]
                _client_1_repr = kwargs["client_1_repr"]
                _client_2_repr = kwargs["client_2_repr"]

                if _protocol_number == 1:
                    self.assertEqual(_client_repr, _client_2_repr)
                    self.assertNotEqual(_client_repr, _client_1_repr)
                elif _protocol_number == 3:
                    self.assertEqual(_client_repr, _client_1_repr)
                    self.assertNotEqual(_client_repr, _client_2_repr)
                self.assertNotIn(_protocol_number, (0, 2))
            
            protocols = [
                my_pyrosetta_protocol_1,
                my_pyrosetta_protocol_2,
                my_pyrosetta_protocol_1,
                my_pyrosetta_protocol_2,
            ]
        
            instance_kwargs = dict(
                tasks=create_tasks,
                input_packed_pose=io.pose_from_sequence("TESTING"),
                seeds=None,
                decoy_ids=None,
                client=None,
                clients=clients,
                clients_indices=clients_indices,
                protocols=protocols,
                scheduler=None,
                scratch_dir=workdir,
                cores=None,
                processes=None,
                memory=None,
                min_workers=1,
                max_workers=1,
                nstruct=1,
                dashboard_address=None,
                compressed=True,
                logging_level="DEBUG",
                scorefile_name=None,
                project_name="PyRosettaCluster_Tests",
                simulation_name=uuid.uuid4().hex,
                environment=None,
                output_path=os.path.join(workdir, "outputs"),
                simulation_records_in_scorefile=False,
                decoy_dir_name="decoys",
                logs_dir_name="logs",
                ignore_errors=True,
                timeout=1.0,
                max_delay_time=3.0,
                sha1=None,
                dry_run=False,
                save_all=False,
                system_info=None,
                pyrosetta_build=None,
                filter_results=False,
            )
            produce(**instance_kwargs)

            for worker in cluster_1.workers.values():
                worker.close_gracefully()
            client_1.close()
            for worker in cluster_2.workers.values():
                worker.close_gracefully()
            client_2.close()


class ResourcesTest(unittest.TestCase):
    def test_resources(self):
        """Smoke test for the use case of abstract resource constraints for dask workers with PyRosettaCluster."""
        pyrosetta.distributed.init(
            options="-run:constant_seed 1 -multithreading:total_threads 1",
            extra_options="-out:level 200",
            set_logging_handler="logging",
        )
        with tempfile.TemporaryDirectory() as workdir:
            with warnings.catch_warnings():
                # Catch 'ResourceWarning: unclosed <socket.socket ...' from distributed/node.py:235
                # Catch 'UserWarning: Port 8787 is already in use' from distributed/node.py:240
                # Catch 'DeprecationWarning: `np.bool8` is a deprecated alias for `np.bool_`.  (Deprecated NumPy 1.24)' from bokeh/core/property/primitive.py:37
                # Catch 'DeprecationWarning: pkg_resources is deprecated as an API.' from jupyter_server_proxy/config.py:10
                warnings.simplefilter("ignore", category=ResourceWarning)
                warnings.simplefilter("ignore", category=UserWarning)
                warnings.simplefilter("ignore", category=DeprecationWarning)
                cluster = LocalCluster(
                    n_workers=1,
                    threads_per_worker=1,
                    dashboard_address=None,
                    local_directory=workdir,
                    resources={"foo": 1, "bar": 2, "baz": 3},
                )
            client = Client(cluster)
        
            def create_tasks():
                for _ in range(1, 4):
                    yield {
                        "extra_options": "-ex1 -multithreading:total_threads 1",
                        "set_logging_handler": "logging",
                    }

            def my_pyrosetta_protocol_1(packed_pose, **kwargs):   
                return packed_pose.update_scores(sequence=packed_pose.pose.sequence())
            
            def my_pyrosetta_protocol_2(packed_pose, **kwargs):
                return packed_pose
            
            protocols = [
                my_pyrosetta_protocol_1,
                my_pyrosetta_protocol_2,
                my_pyrosetta_protocol_2,
            ]
            resources = [{"foo": 1}, {"bar": 2}, {"baz": 3 - 0.5}]
            output_path = os.path.join(workdir, "outputs")
            decoy_dir_name = "decoys"
            sequence = "TESTING"

            instance_kwargs = dict(
                tasks=create_tasks,
                input_packed_pose=io.pose_from_sequence(sequence),
                seeds=None,
                decoy_ids=None,
                client=client,
                clients=None,
                clients_indices=None,
                protocols=protocols,
                resources=resources,
                scheduler=None,
                scratch_dir=workdir,
                cores=None,
                processes=None,
                memory=None,
                min_workers=1,
                max_workers=1,
                nstruct=1,
                dashboard_address=None,
                compressed=True,
                logging_level="DEBUG",
                scorefile_name=None,
                project_name="PyRosettaCluster_Tests",
                simulation_name=uuid.uuid4().hex,
                environment=None,
                output_path=output_path,
                simulation_records_in_scorefile=False,
                decoy_dir_name=decoy_dir_name,
                logs_dir_name="logs",
                ignore_errors=True,
                timeout=1.0,
                max_delay_time=3.0,
                sha1=None,
                dry_run=False,
                save_all=False,
                system_info=None,
                pyrosetta_build=None,
                filter_results=False,
            )
            produce(**instance_kwargs)

            for worker in cluster.workers.values():
                worker.close_gracefully()
            client.close()

            decoy_files = glob.glob(os.path.join(output_path, decoy_dir_name, "*", "*.bz2"))
            self.assertEqual(len(decoy_files), 3)
            for decoy_file in decoy_files:
                scores_dict = get_scores_dict(decoy_file)
                self.assertEqual(scores_dict["scores"]["sequence"], sequence)

    def test_resources_clients(self):
        """Smoke test for the use case of abstract resource constraints for dask workers with multiple clients in PyRosettaCluster."""
        pyrosetta.distributed.init(
            options="-run:constant_seed 1 -multithreading:total_threads 1",
            extra_options="-out:level 200",
            set_logging_handler="logging",
        )
        with tempfile.TemporaryDirectory() as workdir:
            with warnings.catch_warnings():
                # Catch 'ResourceWarning: unclosed <socket.socket ...' from distributed/node.py:235
                # Catch 'UserWarning: Port 8787 is already in use' from distributed/node.py:240
                # Catch 'DeprecationWarning: `np.bool8` is a deprecated alias for `np.bool_`.  (Deprecated NumPy 1.24)' from bokeh/core/property/primitive.py:37
                # Catch 'DeprecationWarning: pkg_resources is deprecated as an API.' from jupyter_server_proxy/config.py:10
                warnings.simplefilter("ignore", category=ResourceWarning)
                warnings.simplefilter("ignore", category=UserWarning)
                warnings.simplefilter("ignore", category=DeprecationWarning)
                cluster_1 = LocalCluster(
                    n_workers=1,
                    threads_per_worker=1,
                    dashboard_address=None,
                    local_directory=workdir,
                    resources={"FOO": 1},
                )
                cluster_2 = LocalCluster(
                    n_workers=1,
                    threads_per_worker=1,
                    dashboard_address=None,
                    local_directory=workdir,
                    resources={"BAR": 1e9,},
                )

            client_1 = Client(cluster_1)
            client_1_repr = repr(client_1)

            client_2 = Client(cluster_2)        
            client_2_repr = repr(client_2)

            clients = [client_1, client_2]
            clients_indices = [0, 1]
        
            def create_tasks(client_1_repr=client_1_repr, client_2_repr=client_2_repr):
                for _ in range(1, 4):
                    yield {
                        "extra_options": "-ex1 -multithreading:total_threads 1",
                        "set_logging_handler": "logging",
                        "client_1_repr": client_1_repr,
                        "client_2_repr": client_2_repr,
                    }

            def my_pyrosetta_protocol_1(packed_pose, **kwargs):
                _client_repr = kwargs["PyRosettaCluster_client_repr"]
                _protocol_number = kwargs["PyRosettaCluster_protocol_number"]
                self.assertEqual(_protocol_number, 0)
                self.assertNotEqual(_protocol_number, 1)
                _client_1_repr = kwargs["client_1_repr"]
                _client_2_repr = kwargs["client_2_repr"]
                self.assertEqual(_client_repr, _client_1_repr)
                self.assertNotEqual(_client_repr, _client_2_repr)

                return packed_pose.update_scores(sequence=packed_pose.pose.sequence())
                
            def my_pyrosetta_protocol_2(packed_pose, **kwargs):
                _client_repr = kwargs["PyRosettaCluster_client_repr"]
                _protocol_number = kwargs["PyRosettaCluster_protocol_number"]
                self.assertEqual(_protocol_number, 1)
                self.assertNotEqual(_protocol_number, 0)
                _client_1_repr = kwargs["client_1_repr"]
                _client_2_repr = kwargs["client_2_repr"]
                self.assertEqual(_client_repr, _client_2_repr)
                self.assertNotEqual(_client_repr, _client_1_repr)

                return packed_pose
            
            protocols = [my_pyrosetta_protocol_1, my_pyrosetta_protocol_2]
            resources = [{"FOO": 1}, {"BAR": 9e8}]
            output_path = os.path.join(workdir, "outputs")
            decoy_dir_name = "decoys"
            sequence = "TESTING"

            instance_kwargs = dict(
                tasks=create_tasks,
                input_packed_pose=io.pose_from_sequence(sequence),
                seeds=None,
                decoy_ids=None,
                client=None,
                clients=clients,
                clients_indices=clients_indices,
                protocols=protocols,
                resources=resources,
                scheduler=None,
                scratch_dir=workdir,
                cores=None,
                processes=None,
                memory=None,
                min_workers=1,
                max_workers=1,
                nstruct=1,
                dashboard_address=None,
                compressed=True,
                logging_level="DEBUG",
                scorefile_name=None,
                project_name="PyRosettaCluster_Tests",
                simulation_name=uuid.uuid4().hex,
                environment=None,
                output_path=output_path,
                simulation_records_in_scorefile=False,
                decoy_dir_name=decoy_dir_name,
                logs_dir_name="logs",
                ignore_errors=True,
                timeout=1.0,
                max_delay_time=3.0,
                sha1=None,
                dry_run=False,
                save_all=False,
                system_info=None,
                pyrosetta_build=None,
                filter_results=False,
            )
            produce(**instance_kwargs)

            decoy_files = glob.glob(os.path.join(output_path, decoy_dir_name, "*", "*.bz2"))
            self.assertEqual(len(decoy_files), 3)
            for decoy_file in decoy_files:
                scores_dict = get_scores_dict(decoy_file)
                self.assertEqual(scores_dict["scores"]["sequence"], sequence)

            for worker in cluster_1.workers.values():
                worker.close_gracefully()
            client_1.close()
            for worker in cluster_2.workers.values():
                worker.close_gracefully()
            client_2.close()


class ScoresTest(unittest.TestCase):
    _value = 1e1

    @classmethod
    def setUpClass(cls):
        pyrosetta.distributed.init(
            options="-run:constant_seed 1 -multithreading:total_threads 1",
            extra_options="-out:level 200",
            set_logging_handler="logging",
        )
        cls.input_packed_pose = io.pose_from_sequence("TEST")
        cls.workdir = tempfile.TemporaryDirectory()
        cls.decoy_dir_name = "decoys"
        cls.instance_kwargs = dict(
            tasks=ScoresTest.create_task,
            seeds=None,
            decoy_ids=None,
            client=None,
            scheduler=None,
            scratch_dir=cls.workdir.name,
            cores=None,
            processes=None,
            memory=None,
            min_workers=1,
            max_workers=1,
            nstruct=1,
            dashboard_address=None,
            compressed=True,
            logging_level="INFO",
            scorefile_name=None,
            project_name="PyRosettaCluster_Tests",
            simulation_name=uuid.uuid4().hex,
            environment=None,
            simulation_records_in_scorefile=False,
            decoy_dir_name=cls.decoy_dir_name,
            logs_dir_name="logs",
            ignore_errors=True,
            timeout=1.0,
            max_delay_time=3.0,
            sha1=None,
            dry_run=False,
            save_all=False,
            system_info=None,
            pyrosetta_build=None,
            filter_results=False,
        )

    @classmethod
    def tearDownClass(cls):
        cls.workdir.cleanup()

    @staticmethod
    def create_task():
        yield {
            "extra_options": "-ex1 -multithreading:total_threads 1",
            "set_logging_handler": "logging",
        }

    @staticmethod
    def identity_protocol(packed_pose, **kwargs):
        import pyrosetta
        import pyrosetta.distributed.io as io

        return packed_pose

    @staticmethod
    @reserve_scores
    def reserved_scores_protocol(packed_pose, **kwargs):
        import pyrosetta
        import pyrosetta.distributed.io as io

        pose = packed_pose.pose
        pose.cache.clear()
        packed_pose = io.to_packed(pose)
        packed_pose.scores.clear()

        return packed_pose

    @staticmethod
    def add_detached_scores_protocol(packed_pose, **kwargs):
        import pyrosetta
        import pyrosetta.distributed.io as io

        packed_pose = packed_pose.update_scores(attached_score=ScoresTest._value)
        packed_pose.scores["detached_score"] = ScoresTest._value

        return packed_pose

    def get_scores_dict(self, output_path):
        decoy_files = glob.glob(os.path.join(output_path, self.decoy_dir_name, "*", "*.bz2"))
        self.assertEqual(len(decoy_files), 1)
        scores_dict = get_scores_dict(next(iter(decoy_files)))

        return scores_dict

    def setup_input_packed_pose(self):
        pose = io.to_pose(self.input_packed_pose).clone()
        pose.cache.clear()
        input_packed_pose = io.to_packed(pose)
        input_packed_pose.scores.clear()

        return input_packed_pose

    def test_detached_scores(self):
        """Test saving detached scores in PyRosettaCluster with/without compression."""
        for compression in (True, False):
            input_packed_pose = self.setup_input_packed_pose()
            input_packed_pose = self.input_packed_pose.update_scores(attached_score=ScoresTest._value)
            input_packed_pose.scores["detached_score"] = ScoresTest._value
            output_path = os.path.join(self.workdir.name, f"test_detached_scores_{compression}")
            run(
                **{
                    **self.instance_kwargs,
                    "input_packed_pose": input_packed_pose,
                    "protocols": ScoresTest.identity_protocol,
                    "compression": compression,
                    "output_path": output_path,
                }
            )
            scores_dict = self.get_scores_dict(output_path)
            for key in ("attached_score", "detached_score"):
                self.assertIn(
                    key,
                    scores_dict["scores"],
                    msg=f"Saving score '{key}' failed with compression={compression}",
                )
                self.assertEqual(scores_dict["scores"][key], ScoresTest._value)

    def test_detached_scores_with_reserve_scores(self):
        """Test saving detached scores in PyRosettaCluster with/without compression with `reserve_scores` decorator."""
        for compression in (True, False):
            input_packed_pose = self.setup_input_packed_pose()
            input_packed_pose = self.input_packed_pose.update_scores(attached_score=ScoresTest._value)
            input_packed_pose.scores["detached_score"] = ScoresTest._value
            output_path = os.path.join(self.workdir.name, f"test_detached_scores_with_reserve_scores_{compression}")
            run(
                **{
                    **self.instance_kwargs,
                    "input_packed_pose": input_packed_pose,
                    "protocols": ScoresTest.reserved_scores_protocol,
                    "compression": compression,
                    "output_path": output_path,
                }
            )
            scores_dict = self.get_scores_dict(output_path)
            for key in ("attached_score", "detached_score"):
                self.assertIn(
                    key,
                    scores_dict["scores"],
                    msg=f"Saving score '{key}' failed with compression={compression}",
                )
                self.assertEqual(scores_dict["scores"][key], ScoresTest._value)

    def test_detached_scores_in_protocol(self):
        """Test saving detached scores in PyRosettaCluster protocol with/without compression."""
        for compression in (True, False):
            input_packed_pose = self.setup_input_packed_pose()
            output_path = os.path.join(self.workdir.name, f"test_detached_scores_in_protocol_{compression}")
            run(
                **{
                    **self.instance_kwargs,
                    "input_packed_pose": input_packed_pose,
                    "protocols": ScoresTest.add_detached_scores_protocol,
                    "compression": compression,
                    "output_path": output_path,
                }
            )
            scores_dict = self.get_scores_dict(output_path)
            for key in ("attached_score", "detached_score"):
                self.assertIn(
                    key,
                    scores_dict["scores"],
                    msg=f"Saving score '{key}' failed with compression={compression}",
                )
                self.assertEqual(scores_dict["scores"][key], ScoresTest._value)


class TestBase:
    @classmethod
    def setUpClass(cls):
        pyrosetta.distributed.init(
            options="-run:constant_seed 1 -multithreading:total_threads 1",
            extra_options="-out:level 200",
            set_logging_handler="logging",
        )
        cls.input_packed_pose = io.pose_from_sequence("TESTING")
        cls.local_directory = tempfile.TemporaryDirectory()
        cls.local_directory_1 = tempfile.TemporaryDirectory()
        cls.local_directory_2 = tempfile.TemporaryDirectory()
        with warnings.catch_warnings():
            # Catch 'ResourceWarning: unclosed <socket.socket ...' from distributed/node.py:235
            # Catch 'UserWarning: Port 8787 is already in use' from distributed/node.py:240
            # Catch 'DeprecationWarning: `np.bool8` is a deprecated alias for `np.bool_`.  (Deprecated NumPy 1.24)' from bokeh/core/property/primitive.py:37
            # Catch 'DeprecationWarning: pkg_resources is deprecated as an API.' from jupyter_server_proxy/config.py:10
            warnings.simplefilter("ignore", category=ResourceWarning)
            warnings.simplefilter("ignore", category=UserWarning)
            warnings.simplefilter("ignore", category=DeprecationWarning)
            default_cluster = LocalCluster(
                n_workers=1,
                threads_per_worker=1,
                dashboard_address=None,
                local_directory=cls.local_directory.name,
                resources={"CPU": 1},
            )
            cluster_1 = LocalCluster(
                n_workers=1,
                threads_per_worker=1,
                dashboard_address=None,
                local_directory=cls.local_directory_1.name,
                resources={"FOO": 1, "BAZ": 2},
            )
            cluster_2 = LocalCluster(
                n_workers=1,
                threads_per_worker=1,
                dashboard_address=None,
                local_directory=cls.local_directory_2.name,
                resources={"BAR": 1e9, "BAZ": 2},
            )
        cls.default_client = Client(default_cluster)
        cls.clients = [Client(cluster_1), Client(cluster_2)]

    @classmethod
    def tearDownClass(cls):
        cls.local_directory.cleanup()
        cls.local_directory_1.cleanup()
        cls.local_directory_2.cleanup()
        for client in [cls.default_client, *cls.clients]:
            for worker in client.cluster.workers.values():
                worker.close_gracefully()
            client.shutdown()
            client.cluster.close()

    def setUp(self):
        self.workdir = tempfile.TemporaryDirectory()
        self.instance_kwargs = dict(
            seeds=None,
            decoy_ids=None,
            client=None,
            clients=None,
            scheduler=None,
            scratch_dir=os.path.join(self.workdir.name, "scratch"),
            cores=None,
            processes=None,
            memory=None,
            min_workers=1,
            max_workers=1,
            nstruct=1,
            dashboard_address=None,
            compression=True,
            compressed=True,
            logging_level="INFO",
            scorefile_name=None,
            project_name="PyRosettaCluster_Tests",
            simulation_name=uuid.uuid4().hex,
            environment=None,
            output_path=os.path.join(self.workdir.name, "outputs_default"),
            simulation_records_in_scorefile=False,
            decoy_dir_name="test_decoy_dir",
            logs_dir_name="logs",
            ignore_errors=True,
            timeout=1.0,
            max_delay_time=3.0,
            sha1=None,
            system_info=None,
            pyrosetta_build=None,
            dry_run=False,
            save_all=False,
            filter_results=False,
        )

    def tearDown(self):
        self.workdir.cleanup()


class GeneratorTest(TestBase, unittest.TestCase):
    """Smoke test for the use case of the `PyRosettaCluster().generate()` method."""
    _n_tasks = 2
    _n_output_packed_poses = 2
    _parameters = (0.0, 100.0) # `float` objects for `packed_pose.update_scores` values
    _pyrosetta_kwargs = {
        "options": "-mute all",
        "extra_options": "-ex1 -multithreading:total_threads 1",
        "set_logging_handler": "logging",
        }

    @staticmethod
    def parameter_to_str(parameter):
        return f"stored_{int(parameter)}"

    @staticmethod
    def create_tasks(parameter):
        for _ in range(GeneratorTest._n_tasks):
            yield {
                "extra_options": "-ex1 -multithreading:total_threads 1",
                "set_logging_handler": "logging",
                "n_output_packed_poses": GeneratorTest._n_output_packed_poses,
                "parameter": parameter,
            }

    @staticmethod
    def my_pyrosetta_protocol_1(packed_pose, **kwargs):
        value = 1.0
        kwargs["kwargs_key_1"] = value
        packed_pose = packed_pose.update_scores(scores_key_1=value)
        yield packed_pose
        yield kwargs

    @staticmethod
    def my_pyrosetta_protocol_2(packed_pose, **kwargs):
        assert "kwargs_key_1" in kwargs
        assert "scores_key_1" in list(packed_pose.pose.scores)
        value = 2.0
        kwargs["kwargs_key_2"] = value
        parameter = kwargs.get("parameter", "string")
        packed_pose = packed_pose.update_scores(
            {
                "scores_key_2": value,
                "parameter": parameter,
                GeneratorTest.parameter_to_str(parameter): "test",
            }
        )
        packed_poses = [packed_pose.pose.clone() for _ in range(kwargs["n_output_packed_poses"])]
        return (*packed_poses, kwargs)

    @classmethod
    def get_protocols(cls):
        return [cls.my_pyrosetta_protocol_1, cls.my_pyrosetta_protocol_2]

    def test_generate_builtin_clients(self):
        """Test for `PyRosettaCluster().generate()` using built-in client instantiations."""
        instance_kwargs_update = {
            **self.instance_kwargs,
            "tasks": self.create_tasks(parameter=GeneratorTest._parameters[0]),
            "input_packed_pose": self.input_packed_pose,
            "output_path": os.path.join(self.workdir.name, f"outputs_test_generate_builtin_clients_1_{uuid.uuid4().hex}"),
        }
        protocols = self.get_protocols()
        clients_indices = instance_kwargs_update.pop("clients_indices", None)
        resources = instance_kwargs_update.pop("resources", None)
        instance = PyRosettaCluster(**instance_kwargs_update)

        output_packed_pose_results = []
        output_kwargs_results = []
        for output_packed_pose, output_kwargs in instance.generate(
            protocols=protocols,
            clients_indices=clients_indices,
            resources=resources,
        ):
            self.assertIsInstance(output_packed_pose, PackedPose)
            self.assertIsInstance(output_kwargs, dict)
            self.assertIn("kwargs_key_1", output_kwargs)
            self.assertIn("kwargs_key_2", output_kwargs)
            self.assertIn("scores_key_1", list(output_packed_pose.pose.scores))
            self.assertIn("scores_key_2", list(output_packed_pose.pose.scores))
            instance_kwargs_update = {
                **self.instance_kwargs,
                "tasks": self.create_tasks(parameter=GeneratorTest._parameters[1]),
                "input_packed_pose": output_packed_pose,
                "protocols": protocols,
                "clients_indices": clients_indices,
                "resources": resources,
                "simulation_name": "test_generate_builtin_clients",
<<<<<<< HEAD
=======
                "output_path": os.path.join(self.workdir.name, f"outputs_test_generate_builtin_clients_2_{uuid.uuid4().hex}"),
>>>>>>> 7b35872d
            }
            for output_packed_pose, output_kwargs in iterate(**instance_kwargs_update):
                self.assertIsInstance(output_packed_pose, PackedPose)
                self.assertIsInstance(output_kwargs, dict)
                self.assertIn("kwargs_key_1", output_kwargs)
                self.assertIn("kwargs_key_2", output_kwargs)
                self.assertIn("scores_key_1", list(output_packed_pose.pose.scores))
                self.assertIn("scores_key_2", list(output_packed_pose.pose.scores))
                output_packed_pose_results.append(output_packed_pose)
                output_kwargs_results.append(output_kwargs)
        _n_results_per_parameter = (GeneratorTest._n_tasks * GeneratorTest._n_output_packed_poses)
        _n_output_results = _n_results_per_parameter ** 2
        self.assertEqual(len(output_packed_pose_results), _n_output_results)
        self.assertEqual(len(output_kwargs_results), _n_output_results)
        for packed_pose in output_packed_pose_results:
            self.assertEqual(
                packed_pose.pose.scores.get("parameter", None),
                GeneratorTest._parameters[1],
                msg="Output packed pose does not have the correct value for the 'parameter' scores key."
            )
        for kwargs in output_kwargs_results:
            self.assertEqual(
                kwargs["PyRosettaCluster_task"].get("parameter", None),
                GeneratorTest._parameters[1],
                msg="Output kwargs do not have the correct value for the 'parameter' task key."
            )
        for _parameter in GeneratorTest._parameters:
            scores_key = self.parameter_to_str(_parameter)
            self.assertEqual(
                len(list(filter(lambda packed_pose: scores_key in packed_pose.pose.scores, output_packed_pose_results))),
                _n_output_results,
                msg=f"Packed poses do not have the correct values for the '{scores_key}' scores key."
            )

    def test_generate_user_client(self):
        """
        Test for `PyRosettaCluster().generate()` with `save_all=True`,
        `dry_run=True`, and using a user-provided client.
        """
        instance_kwargs = {
            **self.instance_kwargs,
            "tasks": self.create_tasks(parameter=GeneratorTest._parameters[0]),
            "input_packed_pose": self.input_packed_pose,
            "protocols": self.get_protocols(),
            "client": self.default_client,
            "clients": None,
            "clients_indices": None,
            "resources": None,
            "save_all": True,
            "dry_run": True,
            "output_path": os.path.join(self.workdir.name, f"outputs_test_generate_user_client_1_{uuid.uuid4().hex}"),
        }
        results = []
        for output_packed_pose, _ in iterate(**instance_kwargs):
            instance_kwargs_update = {
                **instance_kwargs,
                "input_packed_pose": output_packed_pose,
                "tasks": self.create_tasks(parameter=GeneratorTest._parameters[1]),
                "client": self.default_client, # Test passing in same client
                "simulation_name": "test_generate_user_client",
<<<<<<< HEAD
=======
                "output_path": os.path.join(self.workdir.name, f"outputs_test_generate_user_client_2_{uuid.uuid4().hex}"),
>>>>>>> 7b35872d
            }
            for result in iterate(**instance_kwargs_update):
                results.append(result)
        _n_output_packed_poses_save_all = (GeneratorTest._n_output_packed_poses + 1) # Plus one from my_pyrosetta_protocol_1
        _n_results_per_parameter = (GeneratorTest._n_tasks * _n_output_packed_poses_save_all)
        _n_output_results = _n_results_per_parameter ** 2
        self.assertEqual(
            len(results), _n_output_results, msg="Number of results with save_all failed."
        )
        self.assertListEqual(
            os.listdir(os.path.join(instance_kwargs["output_path"], instance_kwargs["decoy_dir_name"])),
            [],
            msg="Dry run failed while yielding results.",
        )
        self.assertFalse(
            os.path.isfile(os.path.join(instance_kwargs["output_path"], "scores.json")),
            msg="Dry run failed while yielding results.",
        )

    def test_generate_multi_user_clients(self):
        """
        Test for `PyRosettaCluster().generate()` with `save_all=True`,
        `dry_run=True`, and using multiple user-provided clients.
        """
        clients_indices = [0, 1]
        resources = [{"FOO": 1}, {"BAR": 9e8}]
        instance_kwargs = {
            **self.instance_kwargs,
            "tasks": self.create_tasks(parameter=GeneratorTest._parameters[0]),
            "input_packed_pose": self.input_packed_pose,
            "protocols": self.get_protocols(),
            "client": None,
            "clients": self.clients,
            "clients_indices": clients_indices,
            "resources": resources,
            "save_all": True,
            "dry_run": True,
            "output_path": os.path.join(self.workdir.name, f"outputs_test_generate_multi_user_clients_1_{uuid.uuid4().hex}"),
        }
        results = []
        for output_packed_pose, _ in iterate(**instance_kwargs):
            instance_kwargs_update = {
                **instance_kwargs,
                "input_packed_pose": output_packed_pose,
                "tasks": self.create_tasks(parameter=GeneratorTest._parameters[1]),
                "client": None,
                "clients": self.clients, # Test passing in same clients
                "clients_indices": clients_indices,
                "resources": resources,
                "simulation_name": "test_generate_multi_user_clients",
<<<<<<< HEAD
=======
                "output_path": os.path.join(self.workdir.name, f"outputs_test_generate_multi_user_clients_2_{uuid.uuid4().hex}"),
>>>>>>> 7b35872d
            }
            for result in iterate(**instance_kwargs_update):
                results.append(result)
        _n_output_packed_poses_save_all = (GeneratorTest._n_output_packed_poses + 1) # Plus one from my_pyrosetta_protocol_1
        _n_results_per_parameter = (GeneratorTest._n_tasks * _n_output_packed_poses_save_all)
        _n_output_results = _n_results_per_parameter ** 2
        self.assertEqual(
            len(results), _n_output_results, msg="Number of results with save_all failed."
        )
        self.assertListEqual(
            os.listdir(os.path.join(instance_kwargs["output_path"], instance_kwargs["decoy_dir_name"])),
            [],
            msg="Dry run failed while yielding results.",
        )
        self.assertFalse(
            os.path.isfile(os.path.join(instance_kwargs["output_path"], "scores.json")),
            msg="Dry run failed while yielding results.",
        )

    def test_generate_partition_clients(self):
        """
        Test for `PyRosettaCluster().generate()` with `save_all=True`,
        `dry_run=True`, and partitioning user-provided clients over iterations.
        """
        resources = [{"BAZ": 1}, {"BAZ": 2}]
        instance_kwargs = {
            **self.instance_kwargs,
            "tasks": self.create_tasks(parameter=GeneratorTest._parameters[0]),
            "input_packed_pose": self.input_packed_pose,
            "protocols": self.get_protocols(),
            "client": self.clients[0], # Test passing in first client
            "clients": None,
            "clients_indices": None,
            "resources": resources,
            "save_all": True,
            "dry_run": True,
            "output_path": os.path.join(self.workdir.name, f"outputs_test_generate_partition_clients_1_{uuid.uuid4().hex}"),
        }
        results = []
        for output_packed_pose, _ in iterate(**instance_kwargs):
            instance_kwargs_update = {
                **instance_kwargs,
                "input_packed_pose": output_packed_pose,
                "tasks": self.create_tasks(parameter=GeneratorTest._parameters[1]),
                "client": self.clients[1], # Test passing in second client
                "clients": None,
                "clients_indices": None,
                "resources": resources,
                "simulation_name": "test_generate_partition_clients",
<<<<<<< HEAD
=======
                "output_path": os.path.join(self.workdir.name, f"outputs_test_generate_partition_clients_2_{uuid.uuid4().hex}"),
>>>>>>> 7b35872d
            }
            for result in iterate(**instance_kwargs_update):
                results.append(result)
        _n_output_packed_poses_save_all = (GeneratorTest._n_output_packed_poses + 1) # Plus one from my_pyrosetta_protocol_1
        _n_results_per_parameter = (GeneratorTest._n_tasks * _n_output_packed_poses_save_all)
        _n_output_results = _n_results_per_parameter ** 2
        self.assertEqual(
            len(results), _n_output_results, msg="Number of results with save_all failed."
        )
        self.assertListEqual(
            os.listdir(os.path.join(instance_kwargs["output_path"], instance_kwargs["decoy_dir_name"])),
            [],
            msg="Dry run failed while yielding results.",
        )
        self.assertFalse(
            os.path.isfile(os.path.join(instance_kwargs["output_path"], "scores.json")),
            msg="Dry run failed while yielding results.",
        )


class RuntimeTestLoggingFilter(logging.Filter):
    matches = (
        "with_lock",
        "dry_run",
        "save_all",
        "Percent Complete",
        "simulation complete",
        "Attempted to determine the residue type set of an empty pose",
    )
    def filter(self, record):
        msg = record.getMessage()
        return all(map(lambda s: s not in msg, self.matches))


@unittest.skip("Auxiliary tests for runtime testing.")
class RuntimeTest(TestBase, unittest.TestCase):
    @staticmethod
    def create_simple_tasks(n_tasks=10):
        for i in range(n_tasks):
            yield {
                **GeneratorTest._pyrosetta_kwargs,
                "task": i,
            }

    @staticmethod
    def timing_protocol_1(packed_pose, **kwargs):
        import logging
        _logger = logging.getLogger(kwargs['PyRosettaCluster_protocol_name'])
        _logger.info(f"Running procotol {kwargs['PyRosettaCluster_protocol_name']} with task {kwargs['task']}")
        yield packed_pose

    @staticmethod
    def timing_protocol_2(packed_pose, **kwargs):
        return RuntimeTest.timing_protocol_1(packed_pose, **kwargs)

    @classmethod
    def setup_logger(cls, stream=True):
        _logger = logging.getLogger(__name__)
        if stream:
            _stream_handler = logging.StreamHandler(sys.stdout)
            _logger.addHandler(_stream_handler)
        else:
            _stream_handler = None

        _root_logger = logging.getLogger("root")
        _filter = RuntimeTestLoggingFilter()
        _root_logger.addFilter(_filter)

        _rosetta_logger = logging.getLogger("rosetta")
        _rosetta_logger.addFilter(_filter)

        _distributed_logger = logging.getLogger("pyrosetta.distributed")
        _distributed_logger.addFilter(_filter)

        return _logger, _stream_handler

    @classmethod
    def tear_down_logger(cls, _logger, _stream_handler):
        if _stream_handler is not None:
            _logger.removeHandler(_stream_handler)

    @staticmethod
    def get_mean_dt(ts):
        return numpy.mean([ts[i + 1] - ts[i] for i in range(len(ts) - 1)])

    @staticmethod
    def get_dt(t, ts):
        return t if len(ts) == 0 else (t - ts[-1])

    @unittest.skip("Auxiliary test for runtime testing.")
    def test_timing_single_instance(self):
        """Runtime test with a single PyRosettaCluster instance."""
        _logger, _stream_handler = self.setup_logger(stream=True)
        _logger.info(f"Starting single PyRosettaCluster instance runtime test.")
        prc = PyRosettaCluster(
            **{
                **self.instance_kwargs,
                "input_packed_pose": self.input_packed_pose,
                "tasks": self.create_simple_tasks(),
                "clients": self.clients,
                "dry_run": True,
                "save_all": True,
                "max_delay_time": 0.0,
            }
        )
        prc_iterable = prc.generate(
            self.timing_protocol_1,
            self.timing_protocol_2,
            clients_indices=[0, 1],
            resources=[{"FOO": 1}, {"BAZ": 2}],
        )
        ts = []
        t0 = time.time()
        for i, (_, output_kwargs) in enumerate(prc_iterable):
            t = time.time() - t0
            dt = self.get_dt(t, ts)
            ts.append(t)
            task = output_kwargs.get("task")
            client_repr = output_kwargs.get("PyRosettaCluster_client_repr")
            _logger.info(f"Finished iteration {(i,)} with task {task} on client {client_repr} in {dt:0.3f} seconds")
        mean_dt = self.get_mean_dt(ts)
        _logger.info(f"Average iteration time with a single PyRosettaCluster instance: {mean_dt:0.7f} seconds")
        self.tear_down_logger(_logger, _stream_handler)

    @unittest.skip("Auxiliary test for runtime testing.")
    def test_timing_multi_instance(self):
        """Runtime test for two PyRosettaCluster instances asynchronously generating results."""
        _logger, _stream_handler = self.setup_logger(stream=True)
        _logger.info(f"Starting multiple PyRosettaCluster instance runtime test.")
        setup_kwargs = {
            "dry_run": True,
            "save_all": False,
            "max_delay_time": 0.0,
        }
        instance_kwargs_1 = {
            **self.instance_kwargs,
            **setup_kwargs,
            "input_packed_pose": self.input_packed_pose,
            "tasks": self.create_simple_tasks(),
            "client": self.clients[0],
            "protocols": self.timing_protocol_1,
            "resources": [{"BAZ": 1}],
        }
        prc_iterate = iterate(**instance_kwargs_1)
        instance_kwargs_2 = {
            **self.instance_kwargs,
            **setup_kwargs,
            "client": self.clients[1],
            "simulation_name": "test_timing_multi_instance",
        }
        for k in ("protocols", "clients_indices", "resources"):
            instance_kwargs_2.pop(k, None)
        prc = PyRosettaCluster(**instance_kwargs_2)
        ts = []
        t0 = time.time()
        for i, (output_packed_pose, output_kwargs) in enumerate(prc_iterate):
            t = time.time() - t0
            dt = self.get_dt(t, ts)
            ts.append(t)
            task = output_kwargs.get("task")
            client_repr = output_kwargs.get("PyRosettaCluster_client_repr")
            _logger.info(f"Finished iteration {(i,)} with task {task} on client {client_repr} in {dt:0.3f} seconds")
            prc.tasks = [{**GeneratorTest._pyrosetta_kwargs, "task": task}]
            prc.input_packed_pose = output_packed_pose
            for j, (_, output_kwargs) in enumerate(prc.generate(self.timing_protocol_2, resources=[{"BAR": 1e8}])):
                t = time.time() - t0
                dt = self.get_dt(t, ts)
                ts.append(t)
                task = output_kwargs.get("task")
                client_repr = output_kwargs.get("PyRosettaCluster_client_repr")
                _logger.info(f"Finished iteration {(i, j)} with task {task} on client {client_repr} in {dt:0.3f} seconds")
        mean_dt = self.get_mean_dt(ts)
        _logger.info(f"Average iteration time with multiple PyRosettaCluster instances: {mean_dt:0.7f} seconds")
        self.tear_down_logger(_logger, _stream_handler)


if __name__ == "__main__":
    unittest.main(verbosity=2)<|MERGE_RESOLUTION|>--- conflicted
+++ resolved
@@ -1617,10 +1617,7 @@
                 "clients_indices": clients_indices,
                 "resources": resources,
                 "simulation_name": "test_generate_builtin_clients",
-<<<<<<< HEAD
-=======
                 "output_path": os.path.join(self.workdir.name, f"outputs_test_generate_builtin_clients_2_{uuid.uuid4().hex}"),
->>>>>>> 7b35872d
             }
             for output_packed_pose, output_kwargs in iterate(**instance_kwargs_update):
                 self.assertIsInstance(output_packed_pose, PackedPose)
@@ -1681,10 +1678,7 @@
                 "tasks": self.create_tasks(parameter=GeneratorTest._parameters[1]),
                 "client": self.default_client, # Test passing in same client
                 "simulation_name": "test_generate_user_client",
-<<<<<<< HEAD
-=======
                 "output_path": os.path.join(self.workdir.name, f"outputs_test_generate_user_client_2_{uuid.uuid4().hex}"),
->>>>>>> 7b35872d
             }
             for result in iterate(**instance_kwargs_update):
                 results.append(result)
@@ -1735,10 +1729,7 @@
                 "clients_indices": clients_indices,
                 "resources": resources,
                 "simulation_name": "test_generate_multi_user_clients",
-<<<<<<< HEAD
-=======
                 "output_path": os.path.join(self.workdir.name, f"outputs_test_generate_multi_user_clients_2_{uuid.uuid4().hex}"),
->>>>>>> 7b35872d
             }
             for result in iterate(**instance_kwargs_update):
                 results.append(result)
@@ -1788,10 +1779,7 @@
                 "clients_indices": None,
                 "resources": resources,
                 "simulation_name": "test_generate_partition_clients",
-<<<<<<< HEAD
-=======
                 "output_path": os.path.join(self.workdir.name, f"outputs_test_generate_partition_clients_2_{uuid.uuid4().hex}"),
->>>>>>> 7b35872d
             }
             for result in iterate(**instance_kwargs_update):
                 results.append(result)

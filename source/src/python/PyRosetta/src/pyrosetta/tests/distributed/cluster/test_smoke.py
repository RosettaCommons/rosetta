--- conflicted
+++ resolved
@@ -1237,13 +1237,9 @@
             client_2.close()
 
 
-<<<<<<< HEAD
-class TestBase:
-=======
 class ScoresTest(unittest.TestCase):
     _value = 1e1
 
->>>>>>> c07e51ca
     @classmethod
     def setUpClass(cls):
         pyrosetta.distributed.init(
@@ -1251,7 +1247,180 @@
             extra_options="-out:level 200",
             set_logging_handler="logging",
         )
-<<<<<<< HEAD
+        cls.input_packed_pose = io.pose_from_sequence("TEST")
+        cls.workdir = tempfile.TemporaryDirectory()
+        cls.decoy_dir_name = "decoys"
+        cls.instance_kwargs = dict(
+            tasks=ScoresTest.create_task,
+            seeds=None,
+            decoy_ids=None,
+            client=None,
+            scheduler=None,
+            scratch_dir=cls.workdir.name,
+            cores=None,
+            processes=None,
+            memory=None,
+            min_workers=1,
+            max_workers=1,
+            nstruct=1,
+            dashboard_address=None,
+            compressed=True,
+            logging_level="INFO",
+            scorefile_name=None,
+            project_name="PyRosettaCluster_Tests",
+            simulation_name=None,
+            environment=None,
+            simulation_records_in_scorefile=False,
+            decoy_dir_name=cls.decoy_dir_name,
+            logs_dir_name="logs",
+            ignore_errors=False,
+            timeout=0.1,
+            max_delay_time=0.5,
+            sha1=None,
+            dry_run=False,
+            save_all=False,
+            system_info=None,
+            pyrosetta_build=None,
+        )
+
+    @classmethod
+    def tearDownClass(cls):
+        cls.workdir.cleanup()
+
+    @staticmethod
+    def create_task():
+        yield {
+            "extra_options": "-ex1 -multithreading:total_threads 1",
+            "set_logging_handler": "logging",
+        }
+
+    @staticmethod
+    def identity_protocol(packed_pose, **kwargs):
+        import pyrosetta
+        import pyrosetta.distributed.io as io
+
+        return packed_pose
+
+    @staticmethod
+    @reserve_scores
+    def reserved_scores_protocol(packed_pose, **kwargs):
+        import pyrosetta
+        import pyrosetta.distributed.io as io
+
+        pose = packed_pose.pose
+        pose.cache.clear()
+        packed_pose = io.to_packed(pose)
+        packed_pose.scores.clear()
+
+        return packed_pose
+
+    @staticmethod
+    def add_detached_scores_protocol(packed_pose, **kwargs):
+        import pyrosetta
+        import pyrosetta.distributed.io as io
+
+        packed_pose = packed_pose.update_scores(attached_score=ScoresTest._value)
+        packed_pose.scores["detached_score"] = ScoresTest._value
+
+        return packed_pose
+
+    def get_scores_dict(self, output_path):
+        decoy_files = glob.glob(os.path.join(output_path, self.decoy_dir_name, "*", "*.bz2"))
+        self.assertEqual(len(decoy_files), 1)
+        scores_dict = get_scores_dict(next(iter(decoy_files)))
+
+        return scores_dict
+
+    def setup_input_packed_pose(self):
+        pose = io.to_pose(self.input_packed_pose).clone()
+        pose.cache.clear()
+        input_packed_pose = io.to_packed(pose)
+        input_packed_pose.scores.clear()
+
+        return input_packed_pose
+
+    def test_detached_scores(self):
+        """Test saving detached scores in PyRosettaCluster with/without compression."""
+        for compression in (True, False):
+            input_packed_pose = self.setup_input_packed_pose()
+            input_packed_pose = self.input_packed_pose.update_scores(attached_score=ScoresTest._value)
+            input_packed_pose.scores["detached_score"] = ScoresTest._value
+            output_path = os.path.join(self.workdir.name, f"test_detached_scores_{compression}")
+            run(
+                **{
+                    **self.instance_kwargs,
+                    "input_packed_pose": input_packed_pose,
+                    "protocols": ScoresTest.identity_protocol,
+                    "compression": compression,
+                    "output_path": output_path,
+                }
+            )
+            scores_dict = self.get_scores_dict(output_path)
+            for key in ("attached_score", "detached_score"):
+                self.assertIn(
+                    key,
+                    scores_dict["scores"],
+                    msg=f"Saving score '{key}' failed with compression={compression}",
+                )
+                self.assertEqual(scores_dict["scores"][key], ScoresTest._value)
+
+    def test_detached_scores_with_reserve_scores(self):
+        """Test saving detached scores in PyRosettaCluster with/without compression with `reserve_scores` decorator."""
+        for compression in (True, False):
+            input_packed_pose = self.setup_input_packed_pose()
+            input_packed_pose = self.input_packed_pose.update_scores(attached_score=ScoresTest._value)
+            input_packed_pose.scores["detached_score"] = ScoresTest._value
+            output_path = os.path.join(self.workdir.name, f"test_detached_scores_with_reserve_scores_{compression}")
+            run(
+                **{
+                    **self.instance_kwargs,
+                    "input_packed_pose": input_packed_pose,
+                    "protocols": ScoresTest.reserved_scores_protocol,
+                    "compression": compression,
+                    "output_path": output_path,
+                }
+            )
+            scores_dict = self.get_scores_dict(output_path)
+            for key in ("attached_score", "detached_score"):
+                self.assertIn(
+                    key,
+                    scores_dict["scores"],
+                    msg=f"Saving score '{key}' failed with compression={compression}",
+                )
+                self.assertEqual(scores_dict["scores"][key], ScoresTest._value)
+
+    def test_detached_scores_in_protocol(self):
+        """Test saving detached scores in PyRosettaCluster protocol with/without compression."""
+        for compression in (True, False):
+            input_packed_pose = self.setup_input_packed_pose()
+            output_path = os.path.join(self.workdir.name, f"test_detached_scores_in_protocol_{compression}")
+            run(
+                **{
+                    **self.instance_kwargs,
+                    "input_packed_pose": input_packed_pose,
+                    "protocols": ScoresTest.add_detached_scores_protocol,
+                    "compression": compression,
+                    "output_path": output_path,
+                }
+            )
+            scores_dict = self.get_scores_dict(output_path)
+            for key in ("attached_score", "detached_score"):
+                self.assertIn(
+                    key,
+                    scores_dict["scores"],
+                    msg=f"Saving score '{key}' failed with compression={compression}",
+                )
+                self.assertEqual(scores_dict["scores"][key], ScoresTest._value)
+
+
+class TestBase:
+    @classmethod
+    def setUpClass(cls):
+        pyrosetta.distributed.init(
+            options="-run:constant_seed 1 -multithreading:total_threads 1",
+            extra_options="-out:level 200",
+            set_logging_handler="logging",
+        )
         cls.input_packed_pose = io.pose_from_sequence("TESTING")
         cls.local_directory = tempfile.TemporaryDirectory()
         cls.local_directory_1 = tempfile.TemporaryDirectory()
@@ -1308,18 +1477,6 @@
             clients=None,
             scheduler=None,
             scratch_dir=self.workdir.name,
-=======
-        cls.input_packed_pose = io.pose_from_sequence("TEST")
-        cls.workdir = tempfile.TemporaryDirectory()
-        cls.decoy_dir_name = "decoys"
-        cls.instance_kwargs = dict(
-            tasks=ScoresTest.create_task,
-            seeds=None,
-            decoy_ids=None,
-            client=None,
-            scheduler=None,
-            scratch_dir=cls.workdir.name,
->>>>>>> c07e51ca
             cores=None,
             processes=None,
             memory=None,
@@ -1327,17 +1484,13 @@
             max_workers=1,
             nstruct=1,
             dashboard_address=None,
-<<<<<<< HEAD
             compression=True,
-=======
->>>>>>> c07e51ca
             compressed=True,
             logging_level="INFO",
             scorefile_name=None,
             project_name="PyRosettaCluster_Tests",
             simulation_name=None,
             environment=None,
-<<<<<<< HEAD
             output_path=os.path.join(self.workdir.name, "outputs"),
             simulation_records_in_scorefile=False,
             decoy_dir_name="test_decoy_dir",
@@ -1771,149 +1924,6 @@
         mean_dt = self.get_mean_dt(ts)
         _logger.info(f"Average iteration time with multiple PyRosettaCluster instances: {mean_dt:0.7f} seconds")
         self.tear_down_logger(_logger, _stream_handler)
-=======
-            simulation_records_in_scorefile=False,
-            decoy_dir_name=cls.decoy_dir_name,
-            logs_dir_name="logs",
-            ignore_errors=False,
-            timeout=0.1,
-            max_delay_time=0.5,
-            sha1=None,
-            dry_run=False,
-            save_all=False,
-            system_info=None,
-            pyrosetta_build=None,
-        )
-
-    @classmethod
-    def tearDownClass(cls):
-        cls.workdir.cleanup()
-
-    @staticmethod
-    def create_task():
-        yield {
-            "extra_options": "-ex1 -multithreading:total_threads 1",
-            "set_logging_handler": "logging",
-        }
-
-    @staticmethod
-    def identity_protocol(packed_pose, **kwargs):
-        import pyrosetta
-        import pyrosetta.distributed.io as io
-
-        return packed_pose
-
-    @staticmethod
-    @reserve_scores
-    def reserved_scores_protocol(packed_pose, **kwargs):
-        import pyrosetta
-        import pyrosetta.distributed.io as io
-
-        pose = packed_pose.pose
-        pose.cache.clear()
-        packed_pose = io.to_packed(pose)
-        packed_pose.scores.clear()
-
-        return packed_pose
-
-    @staticmethod
-    def add_detached_scores_protocol(packed_pose, **kwargs):
-        import pyrosetta
-        import pyrosetta.distributed.io as io
-
-        packed_pose = packed_pose.update_scores(attached_score=ScoresTest._value)
-        packed_pose.scores["detached_score"] = ScoresTest._value
-
-        return packed_pose
-
-    def get_scores_dict(self, output_path):
-        decoy_files = glob.glob(os.path.join(output_path, self.decoy_dir_name, "*", "*.bz2"))
-        self.assertEqual(len(decoy_files), 1)
-        scores_dict = get_scores_dict(next(iter(decoy_files)))
-
-        return scores_dict
-
-    def setup_input_packed_pose(self):
-        pose = io.to_pose(self.input_packed_pose).clone()
-        pose.cache.clear()
-        input_packed_pose = io.to_packed(pose)
-        input_packed_pose.scores.clear()
-
-        return input_packed_pose
-
-    def test_detached_scores(self):
-        """Test saving detached scores in PyRosettaCluster with/without compression."""
-        for compression in (True, False):
-            input_packed_pose = self.setup_input_packed_pose()
-            input_packed_pose = self.input_packed_pose.update_scores(attached_score=ScoresTest._value)
-            input_packed_pose.scores["detached_score"] = ScoresTest._value
-            output_path = os.path.join(self.workdir.name, f"test_detached_scores_{compression}")
-            run(
-                **{
-                    **self.instance_kwargs,
-                    "input_packed_pose": input_packed_pose,
-                    "protocols": ScoresTest.identity_protocol,
-                    "compression": compression,
-                    "output_path": output_path,
-                }
-            )
-            scores_dict = self.get_scores_dict(output_path)
-            for key in ("attached_score", "detached_score"):
-                self.assertIn(
-                    key,
-                    scores_dict["scores"],
-                    msg=f"Saving score '{key}' failed with compression={compression}",
-                )
-                self.assertEqual(scores_dict["scores"][key], ScoresTest._value)
-
-    def test_detached_scores_with_reserve_scores(self):
-        """Test saving detached scores in PyRosettaCluster with/without compression with `reserve_scores` decorator."""
-        for compression in (True, False):
-            input_packed_pose = self.setup_input_packed_pose()
-            input_packed_pose = self.input_packed_pose.update_scores(attached_score=ScoresTest._value)
-            input_packed_pose.scores["detached_score"] = ScoresTest._value
-            output_path = os.path.join(self.workdir.name, f"test_detached_scores_with_reserve_scores_{compression}")
-            run(
-                **{
-                    **self.instance_kwargs,
-                    "input_packed_pose": input_packed_pose,
-                    "protocols": ScoresTest.reserved_scores_protocol,
-                    "compression": compression,
-                    "output_path": output_path,
-                }
-            )
-            scores_dict = self.get_scores_dict(output_path)
-            for key in ("attached_score", "detached_score"):
-                self.assertIn(
-                    key,
-                    scores_dict["scores"],
-                    msg=f"Saving score '{key}' failed with compression={compression}",
-                )
-                self.assertEqual(scores_dict["scores"][key], ScoresTest._value)
-
-    def test_detached_scores_in_protocol(self):
-        """Test saving detached scores in PyRosettaCluster protocol with/without compression."""
-        for compression in (True, False):
-            input_packed_pose = self.setup_input_packed_pose()
-            output_path = os.path.join(self.workdir.name, f"test_detached_scores_in_protocol_{compression}")
-            run(
-                **{
-                    **self.instance_kwargs,
-                    "input_packed_pose": input_packed_pose,
-                    "protocols": ScoresTest.add_detached_scores_protocol,
-                    "compression": compression,
-                    "output_path": output_path,
-                }
-            )
-            scores_dict = self.get_scores_dict(output_path)
-            for key in ("attached_score", "detached_score"):
-                self.assertIn(
-                    key,
-                    scores_dict["scores"],
-                    msg=f"Saving score '{key}' failed with compression={compression}",
-                )
-                self.assertEqual(scores_dict["scores"][key], ScoresTest._value)
->>>>>>> c07e51ca
 
 
 if __name__ == "__main__":

--- conflicted
+++ resolved
@@ -499,43 +499,6 @@
             protocols = [my_first_protocol, my_second_protocol, my_third_protocol]
             self.assertEqual(len(seeds), len(protocols))
 
-<<<<<<< HEAD
-            PyRosettaCluster(
-                tasks=tasks,
-                input_packed_pose=input_pose,
-                seeds=seeds,
-                decoy_ids=None,
-                client=None,
-                scheduler=None,
-                scratch_dir=workdir,
-                cores=None,
-                processes=None,
-                memory=None,
-                min_workers=1,
-                max_workers=1,
-                nstruct=nstruct,
-                dashboard_address=None,
-                compressed=True,
-                logging_level="INFO",
-                scorefile_name=None,
-                project_name="PyRosettaCluster_Tests",
-                simulation_name=None,
-                environment=None,
-                output_path=output_path,
-                simulation_records_in_scorefile=True,
-                decoy_dir_name="decoys",
-                logs_dir_name="logs",
-                ignore_errors=False,
-                timeout=0.1,
-                sha1=None,
-                dry_run=False,
-                save_all=False,
-                system_info=None,
-                pyrosetta_build=None,
-                max_delay_time=0.0 if filter_results else 1.0,
-                filter_results=filter_results,
-            ).distribute(*protocols)
-=======
             _ = list(
                 PyRosettaCluster(
                     tasks=tasks,
@@ -569,9 +532,10 @@
                     save_all=False,
                     system_info=None,
                     pyrosetta_build=None,
+                    max_delay_time=0.0 if filter_results else 1.0,
+                    filter_results=filter_results,
                 ).generate(*protocols)
             )
->>>>>>> fce88fc4
 
             with open(os.path.join(output_path, "scores.json"), "r") as f:
                 data = [json.loads(line) for line in f]

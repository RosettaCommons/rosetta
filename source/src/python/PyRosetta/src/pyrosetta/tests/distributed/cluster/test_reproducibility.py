--- conflicted
+++ resolved
@@ -1223,7 +1223,6 @@
         return self.test_reproducibility_from_reproduce(filter_results=True)
 
 
-<<<<<<< HEAD
 class TestReproducibilityPoseDataFrame(unittest.TestCase):
     @classmethod
     def setUpClass(cls):
@@ -1609,9 +1608,5 @@
         self.assert_atom_coordinates(original_pose, reproduce2_pose)
 
 
-if __name__ == "__main__":
-    unittest.main(verbosity=2)
-=======
 # if __name__ == "__main__":
-#     unittest.main(verbosity=2)
->>>>>>> dd237bff
+#     unittest.main(verbosity=2)
--- conflicted
+++ resolved
@@ -12,23 +12,8 @@
 __author__ = "Jason C. Klima"
 
 
-try:
-    import pandas
-except ImportError:
-    print(
-        "Importing 'pyrosetta.tests.distributed.cluster.test_reproducibility' requires the "
-        + "third-party package 'pandas' as a dependency!\n"
-        + "Please install this packages into your python environment. "
-        + "For installation instructions, visit:\n"
-        + "https://pypi.org/project/pandas/\n"
-    )
-    raise
-
 import functools
-<<<<<<< HEAD
 import glob
-=======
->>>>>>> 818931f3
 import json
 import os
 import pyrosetta
@@ -48,11 +33,7 @@
     reserve_scores,
     reproduce,
 )
-<<<<<<< HEAD
-from pyrosetta.utility.initialization import PyRosettaInitFileReader
-=======
 from pyrosetta.distributed.cluster.io import secure_read_pickle
->>>>>>> 818931f3
 
 
 class TestReproducibility(unittest.TestCase):
@@ -1475,11 +1456,7 @@
             TestReproducibilityPoseDataFrame.my_third_protocol,
         ]
 
-<<<<<<< HEAD
-        PyRosettaCluster(
-=======
         instance_kwargs = dict(
->>>>>>> 818931f3
             tasks=tasks,
             input_packed_pose=input_pose,
             seeds=None,
@@ -1515,9 +1492,6 @@
             pyrosetta_build=None,
             output_decoy_types=[".pdb", ".pkl_pose", ".b64_pose"],
             output_scorefile_types=[".json", ".gz"],
-<<<<<<< HEAD
-        ).distribute(
-=======
         )
 
         if "pandas" not in pyrosetta.secure_unpickle.get_secure_packages():
@@ -1527,18 +1501,13 @@
         pyrosetta.secure_unpickle.add_secure_package("pandas")
         prc = PyRosettaCluster(**instance_kwargs)
         prc.distribute(
->>>>>>> 818931f3
             protocols=protocols,
             clients_indices=None,
             resources=None,
         )
 
         scorefile_path = os.path.join(original_output_path, os.path.splitext(scorefile_name)[0] + ".gz")
-<<<<<<< HEAD
-        df = pandas.read_pickle(scorefile_path, compression="infer")
-=======
         df = secure_read_pickle(scorefile_path, compression="infer")
->>>>>>> 818931f3
         selected_decoy_ids = [0, 1, 2]
         self.assertEqual(len(selected_decoy_ids), len(protocols))
         original_record = None
@@ -1577,11 +1546,7 @@
         reproduce_scorefile_path = os.path.join(
             reproduce_output_path, os.path.splitext(reproduce_scorefile_name)[0] + ".xz"
         )
-<<<<<<< HEAD
-        df_reproduce = pandas.read_pickle(reproduce_scorefile_path, compression="infer")
-=======
         df_reproduce = secure_read_pickle(reproduce_scorefile_path, compression="infer")
->>>>>>> 818931f3
         self.assertEqual(df_reproduce.index.size, 1)
         reproduce_record = df_reproduce.iloc[0]
         self.assertListEqual(original_record["instance"]["seeds"], reproduce_record["instance"]["seeds"])
@@ -1640,11 +1605,7 @@
         reproduce2_scorefile_path = os.path.join(
             reproduce2_output_path, os.path.splitext(reproduce2_scorefile_name)[0] + ".tar"
         )
-<<<<<<< HEAD
-        df_reproduce2 = pandas.read_pickle(reproduce2_scorefile_path, compression="infer")
-=======
         df_reproduce2 = secure_read_pickle(reproduce2_scorefile_path, compression="infer")
->>>>>>> 818931f3
         self.assertEqual(df_reproduce2.index.size, 1)
         reproduce2_record = df_reproduce2.iloc[0]
         self.assertListEqual(reproduce_record["instance"]["decoy_ids"], reproduce2_record["instance"]["decoy_ids"])

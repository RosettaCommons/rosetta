--- conflicted
+++ resolved
@@ -30,25 +30,19 @@
 import pyrosetta
 import pyrosetta.distributed
 import pyrosetta.distributed.io as io
-import tempfile
 import uuid
 
 from contextlib import redirect_stdout, redirect_stderr
 from datetime import datetime
-<<<<<<< HEAD
 from pyrosetta.rosetta.core.pose import Pose, add_comment, get_all_comments
 from pyrosetta.distributed.packed_pose.core import PackedPose
 from pyrosetta.rosetta.basic import was_init_called
+from pyrosetta.secure_unpickle import SecureSerializerBase
 from pyrosetta.utility.exceptions import PyRosettaIsNotInitializedError
 from pyrosetta.utility.initialization import (
     PyRosettaInitDictWriter,
     PyRosettaInitFileReader,
 )
-=======
-from pyrosetta.rosetta.core.pose import Pose, add_comment
-from pyrosetta.distributed.packed_pose.core import PackedPose
-from pyrosetta.secure_unpickle import SecureSerializerBase
->>>>>>> 818931f3
 from typing import (
     Any,
     Dict,
@@ -232,7 +226,6 @@
 
         return kwargs
 
-<<<<<<< HEAD
     def _get_init_file_json(self, packed_pose: PackedPose) -> str:
         """Return a PyRosetta initialization file as a JSON-serialized string."""
 
@@ -255,25 +248,17 @@
 
     @staticmethod
     def _add_pose_comment(packed_pose: PackedPose, pdbfile_data: str) -> PackedPose:
-=======
-    def _add_pose_comment(self, packed_pose: PackedPose, pdbfile_data: str) -> PackedPose:
->>>>>>> 818931f3
         """Cache simulation data as a pose comment."""
 
         _pose = packed_pose.pose.clone()
         add_comment(
             _pose,
-<<<<<<< HEAD
             IO.REMARK_FORMAT.rstrip(), # Remove extra space since `add_comment` adds a space
-=======
-            self.REMARK_FORMAT.rstrip(), # Remove extra space since `add_comment` adds a space
->>>>>>> 818931f3
             pdbfile_data,
         )
 
         return io.to_packed(_pose)
 
-<<<<<<< HEAD
     @staticmethod
     def _dump_json(data: Dict[str, Any]) -> str:
         """Return JSON-serialized data."""
@@ -291,8 +276,6 @@
             sort_keys=False,
         )
 
-=======
->>>>>>> 818931f3
     def _save_results(self, results: Any, kwargs: Dict[Any, Any]) -> None:
         """Write results and kwargs to disk."""
 
@@ -350,11 +333,7 @@
             simulation_data["scores"] = collections.OrderedDict(sorted(scores.items()))
             simulation_data_json = self.serializer.deepcopy_kwargs(instance_metadata)
             simulation_data_json["scores"] = collections.OrderedDict(sorted(scores_json.items()))
-<<<<<<< HEAD
             pdbfile_data = IO._dump_json(simulation_data_json)
-=======
-            pdbfile_data = json.dumps(simulation_data_json)
->>>>>>> 818931f3
             # Output PDB file
             if ".pdb" in self.output_decoy_types:
                 # Write full .pdb record
@@ -370,11 +349,7 @@
 
             # Output pickled Pose file
             if ".pkl_pose" in self.output_decoy_types:
-<<<<<<< HEAD
                 _packed_pose = IO._add_pose_comment(packed_pose, pdbfile_data)
-=======
-                _packed_pose = self._add_pose_comment(packed_pose, pdbfile_data)
->>>>>>> 818931f3
                 output_pkl_pose_file = os.path.join(output_dir, decoy_name + ".pkl_pose")
                 if self.compressed:
                     output_pkl_pose_file += ".bz2"
@@ -386,11 +361,7 @@
 
             # Output base64-encoded pickled Pose file
             if ".b64_pose" in self.output_decoy_types:
-<<<<<<< HEAD
                 _packed_pose = IO._add_pose_comment(packed_pose, pdbfile_data)
-=======
-                _packed_pose = self._add_pose_comment(packed_pose, pdbfile_data)
->>>>>>> 818931f3
                 output_b64_pose_file = os.path.join(output_dir, decoy_name + ".b64_pose")
                 if self.compressed:
                     output_b64_pose_file += ".bz2"
@@ -400,7 +371,6 @@
                     with open(output_b64_pose_file, "w") as f:
                         f.write(io.to_base64(_packed_pose))
 
-<<<<<<< HEAD
             # Output PyRosetta initialization file
             if ".init" in self.output_decoy_types:
                 _packed_pose = IO._add_pose_comment(packed_pose, pdbfile_data)
@@ -414,18 +384,12 @@
                     with open(output_init_file, "w") as f:
                         f.write(init_file_json)
 
-=======
->>>>>>> 818931f3
             # Output JSON-encoded scorefile
             if ".json" in self.output_scorefile_types:
                 if self.simulation_records_in_scorefile:
                     scorefile_data = pdbfile_data
                 else:
-<<<<<<< HEAD
                     scorefile_data = IO._dump_json(
-=======
-                    scorefile_data = json.dumps(
->>>>>>> 818931f3
                         {
                             metadata["output_file"]: collections.OrderedDict(
                                 sorted(scores_json.items())
@@ -451,15 +415,9 @@
                     df = pandas.DataFrame().from_dict(_scorefile_data, orient="index")
                     # Append data to scorefile
                     if os.path.isfile(_scorefile_path):
-<<<<<<< HEAD
-                        df_chunk = pandas.read_pickle(_scorefile_path, compression="infer")
-                        df = pandas.concat([df_chunk, df])
-                    df.to_pickle(_scorefile_path, compression="infer")
-=======
                         df_chunk = secure_read_pickle(_scorefile_path, compression="infer")
                         df = pandas.concat([df_chunk, df])
                     df.to_pickle(_scorefile_path, compression="infer", protocol=SecureSerializerBase._pickle_protocol)
->>>>>>> 818931f3
 
     def _write_environment_file(self, filename: str) -> None:
         """Write the YML string to the input filename."""
@@ -472,7 +430,6 @@
             with open(filename, "w") as f:
                 f.write(self.environment)
 
-<<<<<<< HEAD
     def _write_init_file(self) -> None:
         """Maybe write PyRosetta initialization file to the input filename."""
 
@@ -722,7 +679,7 @@
         verify_init_file(init_file, input_packed_pose, output_packed_pose, metadata)
 
     return (input_packed_pose, output_packed_pose)
-=======
+
 
 def secure_read_pickle(
     filepath_or_buffer: str,
@@ -742,5 +699,4 @@
         is_text=False,
         storage_options=storage_options,
     ) as handles:
-        return SecureSerializerBase.secure_load(handles.handle)
->>>>>>> 818931f3
+        return SecureSerializerBase.secure_load(handles.handle)
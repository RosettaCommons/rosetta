--- conflicted
+++ resolved
@@ -625,11 +625,7 @@
 
 def _parse_output_decoy_types(objs: Any) -> Union[List[str], NoReturn]:
     """Parse the input `output_decoy_types` attribute of PyRosettaCluster."""
-<<<<<<< HEAD
     _output_decoy_types = (".pdb", ".pkl_pose", ".b64_pose", ".init")
-=======
-    _output_decoy_types = (".pdb", ".pkl_pose", ".b64_pose")
->>>>>>> 818931f3
 
     @singledispatch
     def converter(objs: Any) -> NoReturn:
@@ -694,9 +690,6 @@
 
         return _types if len(_types) >= 1 else converter(None)
 
-<<<<<<< HEAD
-    return converter(objs)
-=======
     result = converter(objs)
     if result != converter(None) and "pandas" not in pyrosetta.secure_unpickle.get_secure_packages():
         _compressions = [f"'{t}'" for t in result if t != _output_scorefile_types[0]]
@@ -711,5 +704,4 @@
         )
         raise AssertionError(_msg)
 
-    return result
->>>>>>> 818931f3
+    return result
--- conflicted
+++ resolved
@@ -86,20 +86,6 @@
                 stacklevel=2,
             )
             os.makedirs(self.logs_path, exist_ok=True)
-<<<<<<< HEAD
-        fh = logging.FileHandler(os.path.join(self.logs_path, "PyRosettaCluster.log",))
-        fh.setFormatter(
-            logging.Formatter(
-                ":".join(
-                    [
-                        "PyRosettaCluster",
-                        "%(asctime)s",
-                        "%(levelname)s",
-                        "%(name)s",
-                        " %(message)s",
-                    ]
-                )
-=======
 
         handler = logging.FileHandler(os.path.join(self.logs_path, "PyRosettaCluster.log"))
         formatter = logging.Formatter(
@@ -111,7 +97,6 @@
                     "%(name)s",
                     " %(message)s",
                 ]
->>>>>>> 7b35872d
             )
         )
         handler.setFormatter(formatter)
@@ -124,10 +109,7 @@
             logger.removeHandler(handler)
             with suppress(Exception):
                 handler.close()
-<<<<<<< HEAD
-=======
         logging.shutdown()
->>>>>>> 7b35872d
 
     def _setup_socket_listener(self, clients: Dict[int, Client]) -> Tuple[Tuple[str, int], bytes]:
         """Setup logging socket listener."""
@@ -282,42 +264,11 @@
         )
         del masked_key
 
-<<<<<<< HEAD
-        logger = logging.getLogger()
-        logger.setLevel(logging_level)
-        for handler in logger.handlers[:]:
-            logger.removeHandler(handler)
-            with suppress(Exception):
-                handler.close()
-
-        logs_path = os.path.dirname(logging_file)
-        if not os.path.isdir(logs_path):
-            warnings.warn(
-                f"Creating logs directory in 'LoggingSupport.setup_target_logging': {logs_path}",
-                RuntimeWarning,
-                stacklevel=2,
-            )
-            os.makedirs(logs_path, exist_ok=True)
-
-        fh = logging.FileHandler(logging_file)
-        fh.setFormatter(
-            logging.Formatter(
-                ":".join(
-                    [
-                        "%(levelname)s",
-                        str(protocol.__name__),
-                        "%(name)s",
-                        "%(asctime)s",
-                        " %(message)s",
-                    ]
-                )
-=======
         if logger.isEnabledFor(logging.DEBUG):
             _handler_cache = socket_handler.masked_keys
             logger.debug(
                 "PyRosettaCluster target logger handler cache "
                 + f"({len(_handler_cache)}): {_handler_cache}"
->>>>>>> 7b35872d
             )
 
         try:
@@ -360,13 +311,6 @@
         )
     )
 
-<<<<<<< HEAD
-        for handler in logger.handlers[:]:
-            logger.removeHandler(handler)
-            with suppress(Exception):
-                handler.close()
-=======
->>>>>>> 7b35872d
 
 def setup_worker_logging(func: L) -> L:
     @wraps(func)

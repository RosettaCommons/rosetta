--- conflicted
+++ resolved
@@ -52,11 +52,7 @@
     "run",
     "update_scores",
 ]
-<<<<<<< HEAD
 __version__: str = "3.2.0"
-=======
-__version__: str = "3.1.0"
->>>>>>> 62f6a325
 
 
 with warnings.catch_warnings() and suppress(NameError):

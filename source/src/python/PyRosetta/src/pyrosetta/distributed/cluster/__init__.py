--- conflicted
+++ resolved
@@ -50,11 +50,7 @@
     "run",
     "update_scores",
 ]
-<<<<<<< HEAD
-__version__: str = "3.3.0"
-=======
 __version__: str = "3.4.0"
->>>>>>> 964f9e98
 
 
 with warnings.catch_warnings() and suppress(NameError):

# :noTabs=true:
# (c) Copyright Rosetta Commons Member Institutions.
# (c) This file is part of the Rosetta software suite and is made available under license.
# (c) The Rosetta software is developed by the contributing members of the Rosetta Commons.
# (c) For more information, see http://www.rosettacommons.org. Questions about this can be
# (c) addressed to University of Washington CoMotion, email: license@uw.edu.


__author__ = "Jason C. Klima"

import warnings

from contextlib import suppress
from pyrosetta.distributed.cluster.core import PyRosettaCluster
from pyrosetta.distributed.cluster.toolkit import (
    Serialization,
    get_instance_kwargs,
    get_protocols,
    get_protocols_list_of_str,
    get_scores_dict,
    get_yml,
    iterate,
    produce,
    recreate_environment,
    reproduce,
    requires_packed_pose,
    reserve_scores,
    run,
    update_scores,
    _print_conda_warnings,
)
from typing import List


__all__: List[str] = [
    "PyRosettaCluster",
    "Serialization",
    "get_instance_kwargs",
    "get_protocols",
    "get_protocols_list_of_str",
    "get_scores_dict",
    "get_yml",
    "iterate",
    "produce",
    "recreate_environment",
    "reproduce",
    "requires_packed_pose",
    "reserve_scores",
    "run",
    "update_scores",
]
<<<<<<< HEAD
__version__: str = "2.2.0"
=======
__version__: str = "2.1.0"
>>>>>>> e842d23e

_print_conda_warnings()

with warnings.catch_warnings() and suppress(NameError):
    warnings.simplefilter("ignore", category=UserWarning)
    # Catch warning inside ipython interpreter:
    #     UserWarning: `IPython.core.IPCompleter.limit_to__all__` configuration
    #     value has been deprecated since IPython 5.0, will be made to have no
    #     effects and then removed in future version of IPython.
    # Suppress exception outside ipython interpreter:
    #     NameError: name 'get_ipython' is not defined
    get_ipython().Completer.limit_to__all__ = True<|MERGE_RESOLUTION|>--- conflicted
+++ resolved
@@ -49,11 +49,7 @@
     "run",
     "update_scores",
 ]
-<<<<<<< HEAD
 __version__: str = "2.2.0"
-=======
-__version__: str = "2.1.0"
->>>>>>> e842d23e
 
 _print_conda_warnings()
 

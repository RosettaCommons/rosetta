# :noTabs=true:
# (c) Copyright Rosetta Commons Member Institutions.
# (c) This file is part of the Rosetta software suite and is made available under license.
# (c) The Rosetta software is developed by the contributing members of the Rosetta Commons.
# (c) For more information, see http://www.rosettacommons.org. Questions about this can be
# (c) addressed to University of Washington CoMotion, email: license@uw.edu.


__author__ = "Jason C. Klima"

import warnings

from contextlib import suppress
from pyrosetta.distributed.cluster.core import PyRosettaCluster
from pyrosetta.distributed.cluster.toolkit import (
    Serialization,
    export_init_file,
    get_instance_kwargs,
    get_protocols,
    get_protocols_list_of_str,
    get_scores_dict,
    get_yml,
    iterate,
    produce,
    recreate_environment,
    reproduce,
    requires_packed_pose,
    reserve_scores,
    run,
    update_scores,
    _print_conda_warnings,
)
from typing import List


__all__: List[str] = [
    "PyRosettaCluster",
    "Serialization",
    "export_init_file",
    "get_instance_kwargs",
    "get_protocols",
    "get_protocols_list_of_str",
    "get_scores_dict",
    "get_yml",
    "iterate",
    "produce",
    "recreate_environment",
    "reproduce",
    "requires_packed_pose",
    "reserve_scores",
    "run",
    "update_scores",
]
<<<<<<< HEAD
__version__: str = "2.2.1"
=======
__version__: str = "3.0.0"
>>>>>>> de3cc17d

_print_conda_warnings()

with warnings.catch_warnings() and suppress(NameError):
    warnings.simplefilter("ignore", category=UserWarning)
    # Catch warning inside ipython interpreter:
    #     UserWarning: `IPython.core.IPCompleter.limit_to__all__` configuration
    #     value has been deprecated since IPython 5.0, will be made to have no
    #     effects and then removed in future version of IPython.
    # Suppress exception outside ipython interpreter:
    #     NameError: name 'get_ipython' is not defined
    get_ipython().Completer.limit_to__all__ = True<|MERGE_RESOLUTION|>--- conflicted
+++ resolved
@@ -51,11 +51,7 @@
     "run",
     "update_scores",
 ]
-<<<<<<< HEAD
-__version__: str = "2.2.1"
-=======
-__version__: str = "3.0.0"
->>>>>>> de3cc17d
+__version__: str = "3.0.1"
 
 _print_conda_warnings()
 

--- conflicted
+++ resolved
@@ -50,11 +50,7 @@
     "run",
     "update_scores",
 ]
-<<<<<<< HEAD
 __version__: str = "3.2.0"
-=======
-__version__: str = "3.0.0"
->>>>>>> de3cc17d
 
 
 with warnings.catch_warnings() and suppress(NameError):

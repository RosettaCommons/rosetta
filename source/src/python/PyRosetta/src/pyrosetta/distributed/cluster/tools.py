# :noTabs=true:
# (c) Copyright Rosetta Commons Member Institutions.
# (c) This file is part of the Rosetta software suite and is made available under license.
# (c) The Rosetta software is developed by the contributing members of the Rosetta Commons.
# (c) For more information, see http://www.rosettacommons.org. Questions about this can be
# (c) addressed to University of Washington CoMotion, email: license@uw.edu.


__author__ = "Jason C. Klima"

try:
    import distributed
    import pandas
    import toolz
except ImportError:
    print(
        "Importing 'pyrosetta.distributed.cluster.tools' requires the "
        + "third-party packages 'distributed', 'pandas', and 'toolz' as dependencies!\n"
        + "Please install these packages into your python environment. "
        + "For installation instructions, visit:\n"
        + "https://pypi.org/project/distributed/\n"
        + "https://pypi.org/project/pandas/\n"
        + "https://pypi.org/project/toolz/\n"
    )
    raise

import inspect
import json
import logging
import os
import shutil
import subprocess
import tempfile

from datetime import datetime
from functools import wraps
from pyrosetta import init_from_file
from pyrosetta.distributed.cluster.converters import _parse_protocols
from pyrosetta.distributed.cluster.converter_tasks import (
    is_empty,
    get_protocols_list_of_str,
    get_yml,
    parse_client,
    parse_decoy_name,
    parse_input_file_to_instance_kwargs,
    parse_instance_kwargs,
    parse_scorefile,
    reserve_scores_in_results,
)
from pyrosetta.distributed.cluster.serialization import (
    Serialization,
    update_scores,
)
from pyrosetta.distributed.cluster.core import PyRosettaCluster
from pyrosetta.distributed.packed_pose.core import PackedPose
from pyrosetta.rosetta.basic import was_init_called
from pyrosetta.rosetta.core.pose import Pose
from typing import (
    Any,
    Callable,
    Dict,
    Generator,
    List,
    NoReturn,
    Optional,
    Tuple,
    Type,
    TypeVar,
    Union,
    cast,
)


P = TypeVar("P", bound=Callable[..., Any])


def _print_conda_warnings() -> None:
    """
    Print warning message if Anaconda or Miniconda are not installed and we are
    not in an active conda environment on the client.
    """
    try:
        _worker = distributed.get_worker()
    except ValueError:
        _worker = None
    if not _worker:
        if shutil.which("conda"):  # Anaconda or Miniconda is installed
            if get_yml() == "":
                print(
                    "Warning: To use the `pyrosetta.distributed.cluster` namespace, please "
                    + "create and activate a conda environment (other than 'base') to ensure "
                    + "reproducibility of PyRosetta simulations. For instructions, visit:\n"
                    + "https://docs.conda.io/projects/conda/en/latest/user-guide/tasks/manage-environments.html\n"
                    + "https://conda.io/activation\n"
                )  # Warn that we are not in an active conda environment
        else:  # Anaconda or Miniconda is not installed
            print(
                "Warning: Use of `pyrosetta.distributed.cluster` namespace requires Anaconda "
                + "(or Miniconda) to be properly installed for reproducibility of PyRosetta "
                + "simulations. Please install Anaconda (or Miniconda) onto your system "
                + "to enable running `which conda`. For installation instructions, visit:\n"
                + "https://docs.anaconda.com/anaconda/install\n"
            )  # Warn that `conda` is not in $PATH


def get_protocols(
    protocols: Union[
        List[Union[Callable[..., Any], str]], Callable[..., Any], Optional[str]
    ] = None,
    input_file: Optional[str] = None,
    scorefile: Optional[str] = None,
    decoy_name: Optional[str] = None,
) -> Union[List[Union[Callable[..., Any], str]], NoReturn]:
    """
    Given an 'input_file' that was written by PyRosettaCluster, or a full 'scorefile'
    and a 'decoy_name' that was written by PyRosettaCluster, if 'protocols' is provided
    then validate the 'protocols' against those in the 'input_file' or 'scorefile',
    otherwise if 'protocols' is `NoneType` then attempt to return the PyRosettaCluster
    protocols from the current scope matching the protocol names in the 'input_file'
    or 'scorefile'.

    Args:
        protocols: An iterable of `str` objects specifying the names of user-provided
            PyRosetta protocols to validate or return.
            Default: None
        input_file: A `str` object specifying the path to the '.pdb' or '.pdb.bz2'
            file from which to extract PyRosettaCluster instance kwargs. If input_file
            is provided, then ignore the scorefile and decoy_name argument parameters.
            Default: None
        scorefile: A `str` object specifying the path to the JSON-formatted scorefile
            from which to extract PyRosettaCluster instance kwargs. If 'scorefile'
            is provided, 'decoy_name' must also be provided. In order to use a scorefile,
            it must contain full simulation records from the original production
            run; i.e., the attribute 'simulation_records_in_scorefile' was set to True.
            Default: None
        decoy_name: A `str` object specifying the decoy name for which to extract
            PyRosettaCluster instance kwargs. If decoy_name is provided, scorefile
            must also be provided.
            Default: None

    Returns:
        A `list` of user-defined PyRosetta protocol names from the 'input_file' or 'scorefile'.
        If `protocols` is None, then attempt to return the PyRosettaCluster protocols
        from the current scope matching the protocol names in the 'input_file' or 'scorefile'.
    """

    if protocols:
        # Validate the user-provided protocols against the original list of protocol name strings
        input_protocols_list_of_str = [
            protocol.__name__ for protocol in _parse_protocols(protocols)
        ]
        original_protocols_list_of_str = get_protocols_list_of_str(
            input_file=input_file, scorefile=scorefile, decoy_name=decoy_name
        )
        assert len(original_protocols_list_of_str) == len(
            input_protocols_list_of_str
        ), (
            "The original user-defined PyRosetta protocols list and the 'protocols' argument "
            + " parameter have different lengths! Cannot reproduce!"
        )
        if original_protocols_list_of_str == input_protocols_list_of_str:
            logging.info(
                "The 'protocols' argument parameter matches the user-defined PyRosetta protocols "
                + "from the original production run. Continuing with the reproduction."
            )
        for i in range(len(original_protocols_list_of_str)):
            if original_protocols_list_of_str[i] not in input_protocols_list_of_str[i]:
                logging.warning(
                    f"The original user-defined PyRosetta protocol '{original_protocols_list_of_str[i]}' "
                    + f"appears to have changed names to '{input_protocols_list_of_str[i]}'! "
                    + f"Please verify that {input_protocols_list_of_str[i]}' is functionally equivalent to "
                    + f"'{original_protocols_list_of_str[i]}', otherwise the reproduction simulation "
                    + "will not reproduce the original decoy(s)! Continuing with the reproduction run."
                )
    else:
        # Get the protocols in the scope from the list of protocol names as strings
        # Use locals and globals back two frames to the scope of the caller of `reproduce`
        scope = inspect.currentframe().f_back.f_back
        protocols = []
        for protocol_name in get_protocols_list_of_str(
            input_file=input_file, scorefile=scorefile, decoy_name=decoy_name
        ):
            if protocol_name in scope.f_locals:
                logging.info(
                    f"Automatically detected user-provided PyRosetta protocol '{protocol_name}' "
                    + "in the local variables of the current frame."
                )
                protocols.append(scope.f_locals[protocol_name])
            elif protocol_name in scope.f_globals:
                logging.info(
                    f"Automatically detected user-provided PyRosetta protocol '{protocol_name}' "
                    + "in the global variables of the current frame."
                )
                protocols.append(scope.f_globals[protocol_name])
            else:
                raise RuntimeError(
                    f"The original user-defined PyRosetta protocol '{protocol_name}' "
                    + "could not be found in the current scope! Please verify that the original "
                    + "user-defined PyRosetta protocols are defined in the same scope as they were in "
                    + "the original production run. Alternatively, you may pass the original "
                    + "user-defined PyRosetta protocols (defined under the new scope) maintaining "
                    + "the original protocol order as a parameter to the 'protocols' keyword argument."
                )

    return _parse_protocols(protocols)


def get_instance_kwargs(
    input_file: Optional[str] = None,
    scorefile: Optional[str] = None,
    decoy_name: Optional[str] = None,
    skip_corrections: Optional[bool] = None,
) -> Union[Dict[str, Any], NoReturn]:
    """
    Given an input file that was written by PyRosettaCluster, or a scorefile
    and a decoy name that was written by PyRosettaCluster, return the PyRosettaCluster
    instance kwargs needed to reproduce the decoy using PyRosettaCluster.

    Args:
<<<<<<< HEAD
        input_file: A `str` object specifying the path to the '.pdb' or '.pdb.bz2'
            file from which to extract PyRosettaCluster instance kwargs. If 'input_file'
            is provided, then ignore the 'scorefile' and 'decoy_name' argument parameters.
=======
        input_file: A `str` object specifying the path to the '.pdb', '.pdb.bz2', '.pose',
            or '.pose.bz2' file from which to extract PyRosettaCluster instance kwargs.
            If 'input_file' is provided, then ignore the 'scorefile' and 'decoy_name' argument
            parameters.
>>>>>>> 9d6cdd3e
            Default: None
        scorefile: A `str` object specifying the path to the JSON-formatted scorefile
            (or pickled `pandas.DataFrame` scorefile) from a PyRosettaCluster simulation
            from which to extract PyRosettaCluster instance kwargs. If 'scorefile'
            is provided, 'decoy_name' must also be provided. In order to use a scorefile,
            it must contain full simulation records from the original production
            run; i.e., the attribute 'simulation_records_in_scorefile' was set to True.
            Default: None
        decoy_name: A `str` object specifying the decoy name for which to extract
            PyRosettaCluster instance kwargs. If 'decoy_name' is provided, 'scorefile'
            must also be provided.
            Default: None
        skip_corrections: A `bool` object specifying whether or not to skip any ScoreFunction
            corrections specified in the PyRosettaCluster task initialization options
            (extracted from the 'input_file' or 'scorefile' keyword argument parameter).
            Default: None

    Returns:
        A `dict` object of PyRosettaCluster instance kwargs.
    """
    _simulation_records_in_scorefile_msg = (
        "The 'scorefile' argument parameter does not contain the full simulation records. "
        + "In order to reproduce a decoy using a 'scorefile', the PyRosettaCluster "
        + "attribute 'simulation_records_in_scorefile' must have been set to `True` in "
        + "the original simulation. Please provide an 'input_file' generated by PyRosettaCluster, "
        + "or a 'scorefile' with full simulation records generated by PyRosettaCluster, "
        + "in order to reproduce."
    )
    if input_file:
        if scorefile or decoy_name:
            logging.warning(
                "get_instance_kwargs() received `input_file` and `scorefile` or `decoy_name` argument parameters."
                + " Ignoring `scorefile` or `decoy_name` argument parameters and using `input_file`!"
            )
        instance_kwargs = parse_input_file_to_instance_kwargs(input_file)
    elif scorefile and decoy_name:
        scorefile = parse_scorefile(scorefile)
        decoy_name = parse_decoy_name(decoy_name)
        instance_kwargs = None
        if scorefile.endswith(".json"):
            with open(scorefile, "r") as f:
                lines = f.readlines()
                for line in lines:
                    try:
                        scorefile_entry = json.loads(line)
                    except:
                        raise TypeError(
                            "`get_instance_kwargs()` received `scorefile` which does not appear to be JSON-formatted."
                        )
                    if all(k in scorefile_entry for k in ("metadata", "instance")):
                        if "decoy_name" in scorefile_entry["metadata"]:
                            if scorefile_entry["metadata"]["decoy_name"] == decoy_name:
                                instance_kwargs = scorefile_entry["instance"]
                                break
                    else:
                        raise NotImplementedError(_simulation_records_in_scorefile_msg)
        else:
            try:
                df = pandas.read_pickle(scorefile, compression="infer")
            except:
                raise TypeError(
                    "`get_instance_kwargs()` received `scorefile` which does not appear to be "
                    + "readable by `pandas.read_pickle(compression='infer')`."
                )
            if all(k in df.columns for k in ("metadata", "instance")):
                for instance, metadata in df[["instance", "metadata"]].values:
                    if "decoy_name" in metadata:
                        if metadata["decoy_name"] == decoy_name:
                            instance_kwargs = dict(instance)
                            break
            else:
                raise NotImplementedError(_simulation_records_in_scorefile_msg)
        if instance_kwargs is None:
            raise KeyError(
                "Error in `get_instance_kwargs()`! The provided `decoy_name` is not in the provided `scorefile`."
            )
    else:
        raise NotImplementedError(
            "`get_instance_kwargs()` requires either `input_file` (or `scorefile` and `decoy_name`) argument parameter inputs."
        )
    assert isinstance(
        instance_kwargs, dict
    ), "Returned instance keyword arguments are not of type `dict`."

    if skip_corrections:
        assert isinstance(
            instance_kwargs["tasks"], dict
        ), "PyRosettaCluster 'tasks' keyword argument parameter must be an instance of `dict`."
        for option in ("extra_options", "options"):
            if option in instance_kwargs["tasks"]:
                if isinstance(instance_kwargs["tasks"][option], dict):
                    instance_kwargs["tasks"][option] = toolz.dicttoolz.keyfilter(
                        lambda k: not k.startswith(("corrections:", "-corrections:")),
                        instance_kwargs["tasks"][option],
                    )
                elif isinstance(instance_kwargs["tasks"][option], str):
                    if "corrections:" in instance_kwargs["tasks"][option]:
                        raise NotImplementedError(
                            "Cannot skip ScoreFunction corrections because the original simulation did not output "
                            + "PyRosettaCluster results with normalized PyRosetta initialization options or configure "
                            + "the task's PyRosetta initialization options as an instance of `dict`. Please disable the "
                            + "'skip_corrections' keyword argument to continue with the reproduction."
                        )
                else:
                    raise TypeError(
                        f"PyRosettaCluster task key '{option}' must have a value of type `dict` or `str`. "
                        + f"Received: {type(instance_kwargs['tasks'][option])}"
                    )

    return instance_kwargs


def recreate_environment(
    environment_name: Optional[str] = None,
    input_file: Optional[str] = None,
    scorefile: Optional[str] = None,
    decoy_name: Optional[str] = None,
    timeout: Optional[int] = None,
) -> Optional[NoReturn]:
    """
    Given an input file that was written by PyRosettaCluster, or a scorefile
    and a decoy name that was written by PyRosettaCluster, recreate the conda
    environment that was used to generate the decoy with a new environment name.

    Args:
        environment_name: A `str` object specifying the new name of the conda environment
            to recreate.
            Default: 'PyRosettaCluster_' + datetime.now().strftime("%Y.%m.%d.%H.%M.%S.%f")
        input_file: A `str` object specifying the path to the '.pdb' or '.pdb.bz2'
            file from which to extract PyRosettaCluster instance kwargs. If input_file
            is provided, then ignore the 'scorefile' and 'decoy_name' argument parameters.
            Default: None
        scorefile: A `str` object specifying the path to the JSON-formatted scorefile
            from which to extract PyRosettaCluster instance kwargs. If 'scorefile'
            is provided, 'decoy_name' must also be provided. In order to use a scorefile,
            it must contain full simulation records from the original production
            run; i.e., the attribute 'simulation_records_in_scorefile' was set to True.
            Default: None
        decoy_name: A `str` object specifying the decoy name for which to extract
            PyRosettaCluster instance kwargs. If 'decoy_name' is provided, 'scorefile'
            must also be provided.
            Default: None
        timeout: An `int` object specifying the timeout in seconds before exiting the subprocess.
            Default: None

    Returns:
        None
    """

    if not environment_name:
        environment_name = "PyRosettaCluster_" + datetime.now().strftime(
            "%Y.%m.%d.%H.%M.%S.%f"
        )

    _conda_env_list_cmd = "conda env list"
    try:
        envs = subprocess.check_output(
            _conda_env_list_cmd,
            shell=True,
            stderr=subprocess.DEVNULL,
            timeout=timeout,
        ).decode()
    except subprocess.CalledProcessError:
        logging.error(f"Could not run `{_conda_env_list_cmd}`!")
        raise

    for line in envs.split(os.linesep):
        if not line.startswith("#"):
            assert (
                line.split()[0] != environment_name
            ), f"The 'environment_name' parameter '{environment_name}' already exists!"

    _instance_kwargs = get_instance_kwargs(
        input_file=input_file,
        scorefile=scorefile,
        decoy_name=decoy_name,
    )
    if "environment" in _instance_kwargs:
        raw_yml = _instance_kwargs["environment"]
    else:
        raise NotImplementedError(
            "PyRosettaCluster 'environment' instance attribute doesn't exist. "
            + "recreate_environment() cannot create conda environment!"
        )

    if raw_yml:
        with tempfile.TemporaryDirectory() as workdir:
            yml_file = os.path.join(workdir, f"{environment_name}.yml")
            with open(yml_file, "w") as f:
                f.write(raw_yml)

            _conda_env_create_cmd = (
                f"conda env create --file {yml_file} --name {environment_name}"
            )
            try:
                result = subprocess.check_output(
                    _conda_env_create_cmd,
                    shell=True,
                    stderr=subprocess.DEVNULL,
                    timeout=timeout,
                ).decode()
                logging.info(
                    f"recreate_environment() successfully created conda environment: {environment_name}"
                )
                logging.info(result)
            except subprocess.CalledProcessError:
                logging.error(f"Could not run `{_conda_env_create_cmd}`!")
                raise
    else:
        raise NotImplementedError(
            "PyRosettaCluster 'environment' instance attribute is empty. "
            + "recreate_environment() cannot create conda environment!"
        )


def reserve_scores(func: P) -> Union[P, NoReturn]:
    """
    Use this as a Python decorator of any user-provided PyRosetta protocol.
    If any scoreterms and values are present in the input `packed_pose`, then if
    they are deleted during execution of the decorated user-provided PyRosetta
    protocol, then append those scoreterms and values back into the `pose.cache`
    dictionary after execution. If any scoreterms and values are present in the
    input `packed_pose` and also present in the returned or yielded output `Pose`
    or `PackedPose` objects, then do not append the original scoreterms and values
    back into the `pose.cache` dictionary after execution (that is, keep the outputted
    scoreterms and values in the `pose.cache` dictionary). Any new scoreterms and
    values acquired in the decorated user-provided PyRosetta protocol will never
    be overwritten. This allows users to maintain scoreterms and values acquired
    in earlier user-defined PyRosetta protocols if needing to execute Rosetta
    Movers that happen to delete scores from pose objects.

    For example:

    @reserve_scores
    def my_pyrosetta_protocol(packed_pose, **kwargs):
        from pyrosetta import MyMover
        pose = packed_pose.pose
        MyMover().apply(pose)
        return pose

    Args:
        A user-provided PyRosetta function.

    Returns:
        The output from the user-provided PyRosetta function, reserving the scores.
    """
    import pyrosetta  # noqa
    import pyrosetta.distributed  # noqa

    @wraps(func)
    def wrapper(packed_pose, **kwargs):
        if packed_pose is not None:
            _scores_dict = update_scores(packed_pose).scores
        else:
            _scores_dict = {}
        _output = func(packed_pose, **kwargs)

        return reserve_scores_in_results(_output, _scores_dict, func.__name__)

    return cast(P, wrapper)


def requires_packed_pose(func: P) -> Union[PackedPose, None, P]:
    """
    Use this as a Python decorator of any user-provided PyRosetta protocol.
    If a user-provided PyRosetta protocol requires that the first argument
    parameter be a non-empty `PackedPose` object, then return any received empty
    `PackedPose` objects or `NoneType` objects and skip the decorated protocol,
    otherwise run the decorated protocol.

    If using `PyRosettaCluster(filter_results=False)` and the preceding protocol
    returns or yields either `None`, an empty `Pose` object, or an empty `PackedPose`
    object, then an empty `PackedPose` object is distributed to the next user-provided
    PyRosetta protocol, in which case the next protocol and/or any downstream
    protocols are skipped if they are decorated with this decorator. If using
    `PyRosettaCluster(ignore_errors=True)` and an error is raised in the preceding
    protocol, then a `NoneType` object is distributed to the next user-provided
    PyRosetta protocol, in which case the next protocol and/or any downstream
    protocols are skipped if they are decorated with this decorator.

    For example:

    @requires_packed_pose
    def my_pyrosetta_protocol(packed_pose, **kwargs):
        assert packed_pose.pose.size() > 0
        return packed_pose

    Args:
        A user-provided PyRosetta function.

    Returns:
        The input `packed_pose` argument parameter if it is an empty `PackedPose` object
        or a `NoneType` object, otherwise the results from the decorated protocol.
    """
    @wraps(func)
    def wrapper(packed_pose, **kwargs):
        _msg = "User-provided PyRosetta protocol '{0}' received and is duly returning {1} object."
        if is_empty(packed_pose):
            logging.info(_msg.format(func.__name__, "an empty `PackedPose`"))
            return packed_pose
        elif packed_pose is None:
            logging.info(_msg.format(func.__name__, "a `NoneType`"))
            return packed_pose
        else:
            return func(packed_pose, **kwargs)

    return cast(P, wrapper)


def reproduce(
    input_file: Optional[str] = None,
    scorefile: Optional[str] = None,
    decoy_name: Optional[str] = None,
    protocols: Any = None,
    client: Optional[distributed.client.Client] = None,
    clients: Optional[List[distributed.client.Client]] = None,
    input_packed_pose: Optional[Union[Pose, PackedPose]] = None,
    instance_kwargs: Optional[Dict[Any, Any]] = None,
    clients_indices: Optional[List[int]] = None,
    resources: Optional[Dict[Any, Any]] = None,
    input_init_file: Optional[str] = None,
    skip_corrections: bool = False,
) -> Optional[NoReturn]:
    """
    Given an input file that was written by PyRosettaCluster (or a full scorefile
    and a decoy name that was written by PyRosettaCluster) and any additional
    PyRosettaCluster instance kwargs, run the reproduction simulation for the
    given decoy with a new instance of PyRosettaCluster.

    Args:
        input_file: A `str` object specifying the path to the '.pdb' or '.pdb.bz2'
            file from which to extract PyRosettaCluster instance kwargs. If 'input_file'
            is provided, then ignore the 'scorefile' and 'decoy_name' argument parameters.
            Default: None
        scorefile: A `str` object specifying the path to the JSON-formatted scorefile
            from which to extract PyRosettaCluster instance kwargs. If 'scorefile'
            is provided, 'decoy_name' must also be provided. In order to use a scorefile,
            it must contain full simulation records from the original production
            run; i.e., the attribute 'simulation_records_in_scorefile' was set to True.
            Default: None
        decoy_name: A `str` object specifying the decoy name for which to extract
            PyRosettaCluster instance kwargs. If decoy_name is provided, scorefile
            must also be provided.
            Default: None
        protocols: An optional iterable object of function or generator objects specifying
            an ordered sequence of user-defined PyRosetta protocols to execute for
            the reproduction. This argument only needs to be provided if the user-defined
            PyRosetta protocols are not defined with the same scope as in the original
            production run.
            Default: None
        client: An optional initialized dask `distributed.client.Client` object to be used as
            the dask client interface to the local or remote compute cluster. If `None`,
            then PyRosettaCluster initializes its own dask client based on the settings
            from the original production run. Deprecated by the `clients` attribute, but
            supported for legacy purposes.
            Default: None
        clients: A `list` or `tuple` object of initialized dask `distributed.client.Client`
            objects to be used as the dask client interface(s) to the local or remote compute
            cluster(s). If `None`, then PyRosettaCluster initializes its own dask client based
            on the settings from the original production run. Optionally used in
            combination with the `clients_indices` attribute.
            Default: None
        input_packed_pose: An optional input `PackedPose` object that is accessible via
            the first argument of the first user-defined PyRosetta protocol.
            Default: None
        instance_kwargs: An optional `dict` object of valid PyRosettaCluster attributes
            which will override any PyRosettaCluster attributes that were used to generate
            the original decoy.
            Default: None
        clients_indices: An optional `list` or `tuple` object of `int` objects, where each `int` object represents
            a zero-based index corresponding to the initialized dask `distributed.client.Client` object(s) passed 
            to the `PyRosettaCluster(clients=...)` class attribute. If not `None`, then the length of the 
            `clients_indices` object must equal the number of protocols passed to the `PyRosettaCluster().distribute`
            method.
            Default: None
        resources: An optional `list` or `tuple` object of `dict` objects, where each `dict` object represents
            an abstract, arbitrary resource to constrain which dask workers run the user-defined PyRosetta protocols.
            If `None`, then do not impose resource constaints on any protocols. If not `None`, then the length
            of the `resources` object must equal the number of protocols passed to the `PyRosettaCluster().distribute`
            method, such that each resource specified indicates the unique resource constraints for the protocol at the
            corresponding index of the protocols passed to `PyRosettaCluster().distribute`. Note that this feature is only 
            useful when one passes in their own instantiated client(s) with dask workers set up with various resource
            constraints. If dask workers were not instantiated to satisfy the specified resource constraints, protocols
            will hang indefinitely because the dask scheduler is waiting for workers that meet the specified resource 
            constraints so that it can schedule these protocols. Unless workers were created with these resource tags
            applied, the protocols will not run. See https://distributed.dask.org/en/latest/resources.html for more
            information.
            Default: None
        input_init_file: An optional `str` object specifying the path to a PyRosetta initialization '.init' file with which
            to initialize PyRosetta on the host node if the 'input_packed_pose' keyword argument parameter is `None`.
            Default: None
        skip_corrections: A `bool` object specifying whether or not to skip any ScoreFunction corrections specified in
            the PyRosettaCluster task 'options' or 'extra_options' values (extracted from either the 'input_file' or
            'scorefile' keyword argument parameter) and in the input PyRosetta initialization file (from the 'input_init_file'
            parameter, if provided), which are set in-code upon PyRosetta initialization. If the current PyRosetta build
            and conda environment are identical to those used for the original simulation, this parameter may be set to
            `True` to enable the reproduced output results to be used for successive reproductions.
            Default: False

    Returns:
        None
    """
    if not isinstance(skip_corrections, bool):
        raise TypeError("The 'skip_corrections' keyword argument parameter must be of type `bool`.")
    if input_init_file is not None:
        if input_packed_pose is not None and was_init_called():
            raise ValueError(
                f"Cannot set a {type(input_packed_pose)} object to the 'input_packed_pose' "
                + "keyword argument and provide a file to the 'input_init_file' keyword argument "
                + "because PyRosetta is already initialized! Please run `pyrosetta.init_from_file` "
                + "before running `reproduce()` with the 'input_packed_pose' keyword argument "
                + "and use `None` for the 'input_init_file' keyword argument parameter."
            )
        _tmp_dir = tempfile.TemporaryDirectory(prefix="PyRosettaCluster_reproduce_")
        try:
            init_from_file(
                input_init_file,
                output_dir=os.path.join(_tmp_dir.name, "pyrosetta_init_input_files"),
                skip_corrections=skip_corrections,
                relative_paths=True,
                dry_run=False,
                max_decompressed_bytes=pow(2, 30), # 1 GiB
                database=None,
                verbose=True,
                set_logging_handler="logging",
                notebook=None,
                silent=False,
            )
        except BufferError as ex:
            raise BufferError(
                f"{ex}. Please run `pyrosetta.init_from_file` with a larger `max_decompressed_bytes` "
                + "keyword argument parameter before running `reproduce()` to initialize PyRosetta "
                + f"with the input PyRosetta initialization file: '{input_init_file}'"
            )
        except Exception as ex:
            raise Exception(
                f"{type(ex).__name__}: {ex}. Could not initialize PyRosetta from the input PyRosetta "
                + f"initialization file: '{input_init_file}'. Please run `pyrosetta.init_from_file` before "
                + "running `reproduce()` and use `None` for the 'input_init_file' keyword argument parameter."
            )
    else:
        _tmp_dir = None
    if isinstance(input_file, str) and input_file.endswith((".pose", ".pose.bz2")) and not was_init_called():
        raise ValueError(
            "If providing a '.pose' or '.pose.bz2' file to the 'input_file' keyword argument parameter, "
            + "please also provide the '.init' file from the original simulation to the 'input_init_file' "
            + "keyword argument parameter, otherwise ensure `pyrosetta.init` or `pyrosetta.init_from_file` "
            + "has been properly called (with the same residue type set as that used to generate the "
            + "original '.pose' or '.pose.bz2' file) before running `reproduce`."
        )
    PyRosettaCluster(
        **toolz.dicttoolz.keyfilter(
            lambda a: a not in ["client", "clients", "input_packed_pose"],
            toolz.dicttoolz.merge(
                get_instance_kwargs(
                    input_file=input_file,
                    scorefile=scorefile,
                    decoy_name=decoy_name,
                    skip_corrections=skip_corrections,
                ),
                parse_instance_kwargs(instance_kwargs),
            ),
        ),
        client=parse_client(client),
        clients=clients,
        input_packed_pose=input_packed_pose,
    ).distribute(
        protocols=get_protocols(
            protocols=protocols,
            input_file=input_file,
            scorefile=scorefile,
            decoy_name=decoy_name,
        ),
        clients_indices=clients_indices,
        resources=resources,
    )
    if isinstance(_tmp_dir, tempfile.TemporaryDirectory):
        _tmp_dir.cleanup()


def produce(**kwargs: Any) -> Optional[NoReturn]:
    """
    `PyRosettaCluster().distribute()` shim requiring the 'protocols' keyword argument, and optionally
    any PyRosettaCluster keyword arguments or the 'clients_indices' keyword argument (when using
    the `PyRosettaCluster(clients=...)` keyword argument), or the 'resources' keyword argument.

    Args:
        **kwargs: See `PyRosettaCluster` docstring. The keyword arguments must also include
            'protocols', an iterable object of function or generator objects specifying
            an ordered sequence of user-defined PyRosetta protocols to execute for
            the simulation (see `PyRosettaCluster().distribute` docstring). The keyword arguments
            may also optionally include 'clients_indices' or 'resources' (see
            `PyRosettaCluster().distribute` docstring).
    """
    protocols = kwargs.pop("protocols", None)
    clients_indices = kwargs.pop("clients_indices", None)
    resources = kwargs.pop("resources", None)
    PyRosettaCluster(**kwargs).distribute(
        protocols=protocols,
        clients_indices=clients_indices,
        resources=resources,
    )

run: Callable[..., Optional[NoReturn]] = produce

@wraps(produce, assigned=("__doc__",), updated=())
def iterate(**kwargs: Any) -> Union[NoReturn, Generator[Tuple[PackedPose, Dict[Any, Any]], None, None]]:
    protocols = kwargs.pop("protocols", None)
    clients_indices = kwargs.pop("clients_indices", None)
    resources = kwargs.pop("resources", None)
    for result in PyRosettaCluster(**kwargs).generate(
        protocols=protocols,
        clients_indices=clients_indices,
        resources=resources,
    ):
        yield result

produce.__doc__ += """
    Returns:
        None
    """
iterate.__doc__ = iterate.__doc__.replace(
    "PyRosettaCluster().distribute", "PyRosettaCluster().generate"
) + """
    Yields:
        (PackedPose, dict) tuples from the most recently run user-provided PyRosetta protocol if
        `PyRosettaCluster(save_all=True)` otherwise from the final user-defined PyRosetta protocol.
    """<|MERGE_RESOLUTION|>--- conflicted
+++ resolved
@@ -217,16 +217,10 @@
     instance kwargs needed to reproduce the decoy using PyRosettaCluster.
 
     Args:
-<<<<<<< HEAD
-        input_file: A `str` object specifying the path to the '.pdb' or '.pdb.bz2'
-            file from which to extract PyRosettaCluster instance kwargs. If 'input_file'
-            is provided, then ignore the 'scorefile' and 'decoy_name' argument parameters.
-=======
         input_file: A `str` object specifying the path to the '.pdb', '.pdb.bz2', '.pose',
             or '.pose.bz2' file from which to extract PyRosettaCluster instance kwargs.
             If 'input_file' is provided, then ignore the 'scorefile' and 'decoy_name' argument
             parameters.
->>>>>>> 9d6cdd3e
             Default: None
         scorefile: A `str` object specifying the path to the JSON-formatted scorefile
             (or pickled `pandas.DataFrame` scorefile) from a PyRosettaCluster simulation

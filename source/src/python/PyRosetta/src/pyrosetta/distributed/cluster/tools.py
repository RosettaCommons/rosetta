--- conflicted
+++ resolved
@@ -10,16 +10,14 @@
 
 try:
     import distributed
-    import pandas
     import toolz
 except ImportError:
     print(
         "Importing 'pyrosetta.distributed.cluster.tools' requires the "
-        + "third-party packages 'distributed', 'pandas', and 'toolz' as dependencies!\n"
+        + "third-party packages 'distributed' and 'toolz' as dependencies!\n"
         + "Please install these packages into your python environment. "
         + "For installation instructions, visit:\n"
         + "https://pypi.org/project/distributed/\n"
-        + "https://pypi.org/project/pandas/\n"
         + "https://pypi.org/project/toolz/\n"
     )
     raise
@@ -222,15 +220,9 @@
 
     Args:
         input_file: A `str` object specifying the path to the '.pdb', '.pdb.bz2', '.pkl_pose',
-<<<<<<< HEAD
             '.pkl_pose.bz2', '.b64_pose', or '.b64_pose.bz2' file, or a `Pose`or `PackedPose`
             object, from which to extract PyRosettaCluster instance kwargs. If 'input_file' is
             provided, then ignore the 'scorefile' and 'decoy_name' keyword argument parameters.
-=======
-            '.pkl_pose.bz2', '.b64_pose', or '.b64_pose.bz2' file from which to extract
-            PyRosettaCluster instance kwargs. If 'input_file' is provided, then ignore the
-            'scorefile' and 'decoy_name' argument parameters.
->>>>>>> 818931f3
             Default: None
         scorefile: A `str` object specifying the path to the JSON-formatted scorefile
             (or pickled `pandas.DataFrame` scorefile) from a PyRosettaCluster simulation
@@ -291,19 +283,11 @@
                         raise NotImplementedError(_simulation_records_in_scorefile_msg)
         else:
             try:
-<<<<<<< HEAD
-                df = pandas.read_pickle(scorefile, compression="infer")
-            except:
-                raise TypeError(
-                    "`get_instance_kwargs()` received `scorefile` which does not appear to be "
-                    + "readable by `pandas.read_pickle(compression='infer')`."
-=======
                 df = secure_read_pickle(scorefile, compression="infer")
             except:
                 raise TypeError(
                     "`get_instance_kwargs()` received `scorefile` which does not appear to be "
                     + "readable by `pyrosetta.distributed.cluster.io.secure_read_pickle(compression='infer')`."
->>>>>>> 818931f3
                 )
             if all(k in df.columns for k in ("metadata", "instance")):
                 for instance, metadata in df[["instance", "metadata"]].values:
@@ -324,7 +308,6 @@
     assert isinstance(
         instance_kwargs, dict
     ), "Returned instance keyword arguments are not of type `dict`."
-<<<<<<< HEAD
 
     if skip_corrections:
         assert isinstance(
@@ -350,8 +333,6 @@
                         f"PyRosettaCluster task key '{option}' must have a value of type `dict` or `str`. "
                         + f"Received: {type(instance_kwargs['tasks'][option])}"
                     )
-=======
->>>>>>> 818931f3
 
     return instance_kwargs
 
@@ -581,7 +562,11 @@
             is provided, then ignore the 'scorefile' and 'decoy_name' argument parameters.
             If a '.init' or '.init.bz2' file is provided and PyRosetta is not yet initialized,
             this first initializes PyRosetta with the PyRosetta initialization file (see the
-            'init_from_file_kwargs' keyword argument).
+            'init_from_file_kwargs' keyword argument). Note that '.pkl_pose', '.pkl_pose.bz2',
+            '.b64_pose', '.b64_pose.bz2', '.init' and '.init.bz2' files contain pickled Pose
+            objects that are deserialized using PyRosetta's secure unpickler upon running the
+            `reproduce()` function, but please still only input these file types if you know and
+            trust their source. Learn more `here <https://docs.python.org/3/library/pickle.html>`_.
             Default: None
         scorefile: A `str` object specifying the path to the JSON-formatted scorefile
             (or pickled `pandas.DataFrame` scorefile) from a PyRosettaCluster simulation

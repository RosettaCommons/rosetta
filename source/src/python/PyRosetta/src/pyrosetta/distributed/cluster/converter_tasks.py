--- conflicted
+++ resolved
@@ -10,26 +10,23 @@
 
 try:
     import distributed
-    import pandas
     import toolz
 except ImportError:
     print(
         "Importing 'pyrosetta.distributed.cluster.converter_tasks' requires the "
-        + "third-party packages 'distributed', 'pandas', and 'toolz' as dependencies!\n"
+        + "third-party packages 'distributed' and 'toolz' as dependencies!\n"
         + "Please install these packages into your python environment. "
         + "For installation instructions, visit:\n"
         + "https://pypi.org/project/distributed/\n"
-        + "https://pypi.org/project/pandas/\n"
         + "https://pypi.org/project/toolz/\n"
     )
     raise
 
 import bz2
 import collections
+import json
 import logging
-import json
 import os
-import pyrosetta
 import pyrosetta.distributed.io as io
 import subprocess
 import warnings
@@ -41,24 +38,17 @@
     InputFileError,
     OutputError,
 )
-<<<<<<< HEAD
 from pyrosetta.distributed.cluster.io import (
     IO,
     get_poses_from_init_file,
+    secure_read_pickle,
     sign_init_file_metadata_and_poses,
 )
-=======
-from pyrosetta.distributed.cluster.io import IO, secure_read_pickle
->>>>>>> 818931f3
 from pyrosetta.distributed.packed_pose.core import PackedPose
 from pyrosetta.rosetta.basic import was_init_called
 from pyrosetta.rosetta.core.pose import Pose
 from pyrosetta.utility.exceptions import PyRosettaIsNotInitializedError
-from pyrosetta.utility.initialization import (
-    PyRosettaInitDictWriter,
-    PyRosettaInitFileSerializer,
-    PyRosettaInitFileWriter,
-)
+from pyrosetta.utility.initialization import PyRosettaInitDictWriter
 from typing import (
     Any,
     Callable,
@@ -111,18 +101,11 @@
     )
     if input_file:
         if scorefile or decoy_name:
-<<<<<<< HEAD
             warnings.warn(
                 "Received 'input_file' and either 'scorefile' or 'decoy_name' keyword argument parameters. "
                 + "Ignoring 'scorefile' and 'decoy_name' and using 'input_file' keyword argument parameter!",
                 UserWarning,
                 stacklevel=3,
-=======
-            logging.warning(
-                "`get_protocols_list_of_str()` received `input_file` and either `scorefile` "
-                + " or `decoy_name` keyword argument parameters. Ignoring `scorefile` or "
-                + "`decoy_name` keyword argument parameters and using `input_file`!"
->>>>>>> 818931f3
             )
         protocols_list_of_str = parse_input_file_to_protocols_str(input_file)
     elif scorefile and decoy_name:
@@ -153,19 +136,11 @@
                         raise NotImplementedError(_simulation_records_in_scorefile_msg)
         else:
             try:
-<<<<<<< HEAD
-                df = pandas.read_pickle(scorefile, compression="infer")
-            except:
-                raise TypeError(
-                    "`get_protocols_list_of_str()` received `scorefile` which does not appear to be "
-                    + "readable by `pandas.read_pickle(compression='infer')`."
-=======
                 df = secure_read_pickle(scorefile, compression="infer")
             except:
                 raise TypeError(
                     "`get_protocols_list_of_str()` received `scorefile` which does not appear to be "
                     + "readable by `pyrosetta.distributed.cluster.io.secure_read_pickle(compression='infer')`."
->>>>>>> 818931f3
                 )
             if all(k in df.columns for k in ("metadata", "instance")):
                 for instance, metadata in df[["instance", "metadata"]].values:
@@ -207,11 +182,7 @@
                 pdbstring = f.read()
         elif obj.endswith((".pkl_pose", ".pkl_pose.bz2", ".b64_pose", ".b64_pose.bz2")):
             if not was_init_called():
-<<<<<<< HEAD
                 raise PyRosettaIsNotInitializedError(
-=======
-                raise RuntimeError(
->>>>>>> 818931f3
                     "To get the PyRosettaCluster scores dictionary from a '.pkl_pose', '.pkl_pose.bz2', "
                     + "'.b64_pose' or '.b64_pose.bz2' file, PyRosetta must be initialized (with the same "
                     + "residue type set that was used to save the original file)."
@@ -228,7 +199,6 @@
             elif obj.endswith(".b64_pose"):
                 with open(obj, "r") as f:
                     pdbstring = io.to_pdbstring(io.to_pose(f.read()))
-<<<<<<< HEAD
         elif obj.endswith((".init", ".init.bz2")):
             if not was_init_called():
                 if obj.endswith(".init.bz2"):
@@ -265,23 +235,6 @@
             + "'.pdb.bz2', '.pkl_pose', '.pkl_pose.bz2', '.b64_pose', '.b64_pose.bz2', '.init', or '.init.bz2'. "
             + f"Received: '{type(obj)}'"
         )
-=======
-        scores_dict = None
-        for line in reversed(pdbstring.split(os.linesep)):
-            if line.startswith(IO.REMARK_FORMAT):
-                scores_dict = json.loads(line.split(IO.REMARK_FORMAT)[-1])
-                break
-        else:
-            raise IOError(
-                "The `input_file` argument parameter must end in "
-                + "'.pdb', '.pdb.bz2', '.b64_pose', or '.b64_pose.bz2'."
-            )
-
-        if scores_dict is None:
-            raise IOError("Could not parse the `input_file` argument parameter!")
-        if not all(d in scores_dict for d in ["instance", "metadata", "scores"]):
-            raise KeyError("Could not parse the `input_file` argument parameter!")
->>>>>>> 818931f3
 
     scores_dict = None
     for line in reversed(pdbstring.split(os.linesep)):

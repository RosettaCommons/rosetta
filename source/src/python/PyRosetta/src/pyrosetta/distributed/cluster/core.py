--- conflicted
+++ resolved
@@ -857,11 +857,8 @@
         _maybe_init_client()
         self._setup_logger()
         self._write_environment_file(self.environment_file)
-<<<<<<< HEAD
-=======
         self._write_init_file()
         self.serializer = Serialization(compression=self.compression)
->>>>>>> de3cc17d
         self.clients_dict = self._setup_clients_dict()
         self.with_nonce = self._setup_with_nonce()
         self.serializer = Serialization(
@@ -1004,13 +1001,10 @@
             timeout=self.timeout,
             ignore_errors=self.ignore_errors,
             datetime_format=self.DATETIME_FORMAT,
-<<<<<<< HEAD
             instance_id=self.instance_id,
-=======
-            norm_task_options=self.norm_task_options,
->>>>>>> de3cc17d
             compression=self.compression,
             with_nonce=self.with_nonce,
+            norm_task_options=self.norm_task_options,
             max_delay_time=self.max_delay_time,
             logging_level=self.logging_level,
             socket_listener_address=socket_listener_address,

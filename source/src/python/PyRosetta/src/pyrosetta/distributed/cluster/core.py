--- conflicted
+++ resolved
@@ -801,12 +801,9 @@
         ),
     )
 
-<<<<<<< HEAD
     def __attrs_pre_init__(self) -> None:
         _maybe_issue_environment_warnings()
 
-=======
->>>>>>> de3cc17d
     def __attrs_post_init__(self) -> None:
         _maybe_init_client()
         self._setup_logger()

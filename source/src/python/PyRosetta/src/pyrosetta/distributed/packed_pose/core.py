import sys

if sys.version_info.major >= 3:
    import functools
    from functools import singledispatch
    import collections.abc
else:
    from pkgutil import simplegeneric as singledispatch

import pickle
import base64

import pyrosetta.rosetta.core.pose as pose
import pyrosetta.distributed

from pyrosetta.secure_unpickle import SecureSerializerBase


__all__ = ["pack_result", "pose_result", "to_packed", "to_pose", "to_dict", "to_base64", "to_pickle", "PackedPose"]


class PackedPose:
    """Serializable, read-only access to a serialized pose object.

    PackedPose functions as the equivalent of the "Pose" object within the pyrosetta.distributed
    namespace. It holds a serialized pose object and a cached dictionary of scores extracted
    from the serialized pose. It can be "unpacked" into a working pose or isomorphicly represented
    as primitive datatypes or pandas data structures.

    The "primitive" datatype represention of PackedPosed is a dict containing, at least, the
    key "packed_pose" holding a base64-encoded unicode string of the pickled pose object. This
    representation supports transparent interconversion between json and the packed format. In
    contrast, PackedPose includes the *bytes* representation of the pose object and is not suitable
    for serialization as text.

    It should be noted that all pickled representations are *highly* compressible.
    """

    __slots__ = ("scores", "pickled_pose")

    def __init__(self, pose_or_pack):
        """Create a packed pose from pose, pack, or pickled bytes."""
        if isinstance(pose_or_pack, pose.Pose):
            self.pickled_pose = SecureSerializerBase.to_pickle(pose_or_pack)
            self.scores = dict(pose_or_pack.cache)

        elif isinstance(pose_or_pack, PackedPose):
            self.pickled_pose = pose_or_pack.pickled_pose
            self.scores = pose_or_pack.scores

        elif isinstance(pose_or_pack, bytes):
            self.pickled_pose = pose_or_pack
            self.scores = {}

        else:
            raise ValueError("Unknown input type.", type(pose_or_pack))

    @property
    @pyrosetta.distributed.requires_init
    def pose(self):
<<<<<<< HEAD
        """
        *Warning*: This method uses the pickle module to deserialize the `PackedPose` object.
        Using the pickle module is not secure, so please only run with `PackedPose` objects you trust.

        Deserialize the `PackedPose` object.
        """
        return pickle.loads(self.pickled_pose)
=======
        return SecureSerializerBase.secure_loads(self.pickled_pose)
>>>>>>> 078f4d96

    def update_scores(self, *score_dicts, **score_kwargs):
        new_scores = {}
        for d in score_dicts:
            new_scores.update(d)
        new_scores.update(score_kwargs)

        work_pose = self.pose
        for k, v in new_scores.items():
            work_pose.cache[k] = v

        return PackedPose(work_pose)

    def clone(self):
        result = PackedPose(self.pose)
        result.scores = SecureSerializerBase.secure_loads(
            SecureSerializerBase.to_pickle(self.scores)
        )
        return result

    def empty(self):
        return self.pose.empty()


def pack_result(func):
    @functools.wraps(func)
    def wrap(*args, **kwargs):
        return to_packed(func(*args, **kwargs))

    return wrap


def pose_result(func):
    @functools.wraps(func)
    def wrap(*args, **kwargs):
        return to_pose(func(*args, **kwargs))

    return wrap


@singledispatch
def to_packed(pose_or_pack):
    return PackedPose(pose_or_pack)


@to_packed.register(type(None))
def none_to_packed(none):
    return None


@to_packed.register(str)
def str_to_packed(b64_encoded_pickle):
    return to_packed(base64.b64decode(b64_encoded_pickle, validate=True))


def dict_to_packed(packed_dict):
    pack = to_packed(packed_dict["pickled_pose"])

    pack.scores = dict(packed_dict)
    pack.scores.pop("pickled_pose")

    return pack


@singledispatch
def to_pose(pack):
    return PackedPose(pack).pose


@to_pose.register(type(None))
def none_to_pose(none):
    return None


@to_pose.register(pose.Pose)
def pose_to_pose(p):
    return p


@to_pose.register(str)
def str_to_pose(b64_encoded_pickle):
    return to_pose(base64.b64decode(b64_encoded_pickle, validate=True))


def dict_to_pose(packed_dict):
    return to_pose(packed_dict["pickled_pose"])


@singledispatch
def to_dict(pose_or_pack):
    pack = PackedPose(pose_or_pack)

    result = {}
    result.update(pack.scores)
    result["pickled_pose"] = base64.b64encode(pack.pickled_pose).decode()

    return result


@to_dict.register(type(None))
def none_to_dict(none):
    return None


@singledispatch
def to_base64(inp):
    """Takes a `Pose` or `PackedPose` object and returns a base64-encoded string.
    """
    return to_dict(inp)["pickled_pose"]

@to_base64.register(type(None))
def none_to_base64(none):
    return None


@singledispatch
def to_pickle(inp):
    """Takes a `Pose` or `PackedPose` object and returns a pickle-encoded bytestring.
    """
    return to_packed(inp).pickled_pose

@to_pickle.register(type(None))
def none_to_pickle(none):
    return None


def register_builtin_container_traversal(generic_func, dict_func):
    @generic_func.register(dict)
    def dict_traversal(maybe_packed_dict):
        if "pickled_pose" in maybe_packed_dict:
            return dict_func(maybe_packed_dict)
        else:
            return {k: generic_func(v) for k, v in maybe_packed_dict.items()}

    @generic_func.register(list)
    @generic_func.register(tuple)
    @generic_func.register(set)
    def container_traversal(container):
        return container.__class__(map(generic_func, container))

    if sys.version_info.major >= 3:
        @generic_func.register(collections.abc.Generator)
        def generator_traversal(generator):
            return (generic_func(v) for v in generator)

    return generic_func<|MERGE_RESOLUTION|>--- conflicted
+++ resolved
@@ -58,17 +58,13 @@
     @property
     @pyrosetta.distributed.requires_init
     def pose(self):
-<<<<<<< HEAD
         """
         *Warning*: This method uses the pickle module to deserialize the `PackedPose` object.
         Using the pickle module is not secure, so please only run with `PackedPose` objects you trust.
 
         Deserialize the `PackedPose` object.
         """
-        return pickle.loads(self.pickled_pose)
-=======
         return SecureSerializerBase.secure_loads(self.pickled_pose)
->>>>>>> 078f4d96
 
     def update_scores(self, *score_dicts, **score_kwargs):
         new_scores = {}

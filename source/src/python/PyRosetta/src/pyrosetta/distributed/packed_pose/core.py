import sys

if sys.version_info.major >= 3:
    import functools
    from functools import singledispatch
    import collections.abc
else:
    from pkgutil import simplegeneric as singledispatch

import pickle
import base64

import pyrosetta.rosetta.core.pose as pose
import pyrosetta.distributed

__all__ = ["pack_result", "pose_result", "to_packed", "to_pose", "to_dict", "to_base64", "to_pickle", "PackedPose"]


class PackedPose:
    """Serializable, read-only access to a serialized pose object.

    PackedPose functions as the equivalent of the "Pose" object within the pyrosetta.distributed
    namespace. It holds a serialized pose object and a cached dictionary of scores extracted
    from the serialized pose. It can be "unpacked" into a working pose or isomorphicly represented
    as primitive datatypes or pandas data structures.

    The "primitive" datatype represention of PackedPosed is a dict containing, at least, the
    key "packed_pose" holding a base64-encoded unicode string of the pickled pose object. This
    representation supports transparent interconversion between json and the packed format. In
    contrast, PackedPose includes the *bytes* representation of the pose object and is not suitable
    for serialization as text.

    It should be noted that all pickled representations are *highly* compressible.
    """

    __slots__ = ("scores", "pickled_pose")

    def __init__(self, pose_or_pack):
        """Create a packed pose from pose, pack, or pickled bytes."""
        if isinstance(pose_or_pack, pose.Pose):
            self.pickled_pose = pickle.dumps(pose_or_pack)
            self.scores = dict(pose_or_pack.scores)

        elif isinstance(pose_or_pack, PackedPose):
            self.pickled_pose = pose_or_pack.pickled_pose
            self.scores = pose_or_pack.scores

        elif isinstance(pose_or_pack, bytes):
            self.pickled_pose = pose_or_pack
            self.scores = {}

        else:
            raise ValueError("Unknown input type.", type(pose_or_pack))

    @property
    @pyrosetta.distributed.requires_init
    def pose(self):
        return pickle.loads(self.pickled_pose)

    def update_scores(self, *score_dicts, **score_kwargs):
        new_scores = {}
        for d in score_dicts:
            new_scores.update(d)
        new_scores.update(score_kwargs)

        work_pose = self.pose
        for k, v in new_scores.items():
            work_pose.scores[k] = v

        return PackedPose(work_pose)

<<<<<<< HEAD
    def empty(self):
        return self.pose.empty()
=======
    def clone(self):
        result = PackedPose(self.pose)
        result.scores = pickle.loads(pickle.dumps(self.scores))
        return result
>>>>>>> 931f7d90


def pack_result(func):
    @functools.wraps(func)
    def wrap(*args, **kwargs):
        return to_packed(func(*args, **kwargs))

    return wrap


def pose_result(func):
    @functools.wraps(func)
    def wrap(*args, **kwargs):
        return to_pose(func(*args, **kwargs))

    return wrap


@singledispatch
def to_packed(pose_or_pack):
    return PackedPose(pose_or_pack)


@to_packed.register(type(None))
def none_to_packed(none):
    return None


@to_packed.register(str)
def str_to_packed(b64_encoded_pickle):
    return to_packed(base64.b64decode(b64_encoded_pickle, validate=True))


def dict_to_packed(packed_dict):
    pack = to_packed(packed_dict["pickled_pose"])

    pack.scores = dict(packed_dict)
    pack.scores.pop("pickled_pose")

    return pack


@singledispatch
def to_pose(pack):
    return PackedPose(pack).pose


@to_pose.register(type(None))
def none_to_pose(none):
    return None


@to_pose.register(pose.Pose)
def pose_to_pose(p):
    return p


@to_pose.register(str)
def str_to_pose(b64_encoded_pickle):
    return to_pose(base64.b64decode(b64_encoded_pickle, validate=True))


def dict_to_pose(packed_dict):
    return to_pose(packed_dict["pickled_pose"])


@singledispatch
def to_dict(pose_or_pack):
    pack = PackedPose(pose_or_pack)

    result = {}
    result.update(pack.scores)
    result["pickled_pose"] = base64.b64encode(pack.pickled_pose).decode()

    return result


@to_dict.register(type(None))
def none_to_dict(none):
    return None


@singledispatch
def to_base64(inp):
    """Takes a `Pose` or `PackedPose` object and returns a base64-encoded string.
    """
    return to_dict(inp)["pickled_pose"]

@to_base64.register(type(None))
def none_to_base64(none):
    return None


@singledispatch
def to_pickle(inp):
    """Takes a `Pose` or `PackedPose` object and returns a pickle-encoded bytestring.
    """
    return to_packed(inp).pickled_pose

@to_pickle.register(type(None))
def none_to_pickle(none):
    return None


def register_builtin_container_traversal(generic_func, dict_func):
    @generic_func.register(dict)
    def dict_traversal(maybe_packed_dict):
        if "pickled_pose" in maybe_packed_dict:
            return dict_func(maybe_packed_dict)
        else:
            return {k: generic_func(v) for k, v in maybe_packed_dict.items()}

    @generic_func.register(list)
    @generic_func.register(tuple)
    @generic_func.register(set)
    def container_traversal(container):
        return container.__class__(map(generic_func, container))

    if sys.version_info.major >= 3:
        @generic_func.register(collections.abc.Generator)
        def generator_traversal(generator):
            return (generic_func(v) for v in generator)

    return generic_func<|MERGE_RESOLUTION|>--- conflicted
+++ resolved
@@ -69,15 +69,13 @@
 
         return PackedPose(work_pose)
 
-<<<<<<< HEAD
-    def empty(self):
-        return self.pose.empty()
-=======
     def clone(self):
         result = PackedPose(self.pose)
         result.scores = pickle.loads(pickle.dumps(self.scores))
         return result
->>>>>>> 931f7d90
+
+    def empty(self):
+        return self.pose.empty()
 
 
 def pack_result(func):

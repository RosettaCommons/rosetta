"""Utility functions related to rosetta energies."""

try:
    import numpy
except ImportError:
    pass

__all__ = [
    "residue_pair_energies_array",
    "residue_onebody_energies_array",
    "residue_total_energies_array",
    "total_energies_array",
    "nonzero_weights",
    "nonzero_weights_dtype",
    "energies_total_score",
]

from pyrosetta.bindings.utility import bind_method
import pyrosetta.rosetta.core.scoring


def _residue_selection_to_1ind(selection, total_count):
    if selection is None:
        selection = numpy.arange(total_count) + 1

    selection = numpy.array(selection)
    if selection.dtype == bool:
        selection = numpy.flatnonzero(selection) + 1
    else:
        selection = selection.astype(int)

    assert numpy.all(selection > 0), "Selection contained invalid indicies."
    assert numpy.all(selection <= total_count), "Selection contained invalid indicies."

    return selection


@bind_method(pyrosetta.rosetta.core.scoring.Energies)
def residue_pair_energies_array(energies, from_residue_selection=None, to_residue_selection=None):
    """Generate pair energy table from the given energies object.
    returns: energy_table - 2d energy type structured array.
                shape - (energies.size, energies.size)
                dtype - [(<type>, float)] for every nonzero weight energy type.
    """

    energy_graph = energies.energy_graph()

    from_residue_selection = _residue_selection_to_1ind(
        from_residue_selection, energy_graph.num_nodes())
    to_residue_selection = _residue_selection_to_1ind(
        to_residue_selection, energy_graph.num_nodes())

    energy_types = list(energy_graph.active_2b_score_types())
    energy_table = numpy.zeros(
        (len(from_residue_selection), len(to_residue_selection), len(energy_types)))

    for i in range(len(from_residue_selection)):
        for j in range(len(to_residue_selection)):
            edge = energy_graph.find_edge(from_residue_selection[i], to_residue_selection[j])
            if edge:
                for t in range(len(energy_types)):
                    energy_table[i, j, t] = edge[energy_types[t]]

    pair_term_table = energy_table.view(
        dtype=[(str(etype).split(".")[-1], float) for etype in energy_types]
    ).reshape(energy_table.shape[:-1])

    pair_table = numpy.zeros_like(
        pair_term_table,
        dtype=[("total_score", float)] + pair_term_table.dtype.descr
    )

    for n in pair_term_table.dtype.names:
        pair_table[n] = pair_term_table[n]

    pair_table["total_score"] = energies_total_score(pair_term_table, nonzero_weights(energies))

    return pair_table


@bind_method(pyrosetta.rosetta.core.scoring.Energies)
def residue_onebody_energies_array(energies, residue_selection=None, out=None):
    """Gets table of energy terms with non-zero weight on a per-residue basis.
    returns:
        structure_array of shape n_residue, with per-score-term entries
    """

    from pyrosetta.rosetta.core.scoring import ScoreType

    residue_selection = _residue_selection_to_1ind(residue_selection, energies.size())

    if out is None:
        out = numpy.empty(len(residue_selection), nonzero_weights_dtype(energies.weights()))
    else:
        out = out.ravel()
        assert out.shape == (len(residue_selection),)

    scoretypes = [
        (name, ScoreType.__dict__[name])
        for name in out.dtype.names if name != "total_score"
    ]

    for i in range(len(residue_selection)):
        residue_totals = energies.onebody_energies(residue_selection[i])
        for n, t in scoretypes:
            out[i][n] = residue_totals[t]

        out[i]["total_score"] = (residue_totals * energies.weights()).sum()

    return out


@bind_method(pyrosetta.rosetta.core.scoring.Energies)
def residue_total_energies_array(energies, residue_selection=None, out=None):
    """Gets table of energy terms with non-zero weight on a per-residue basis.
    returns:
        structure_array of shape n_residue, with per-score-term entries
    """

    from pyrosetta.rosetta.core.scoring import ScoreType

    residue_selection = _residue_selection_to_1ind(residue_selection, energies.size())

    if out is None:
        out = numpy.empty(len(residue_selection), nonzero_weights_dtype(energies.weights()))
    else:
        out = out.ravel()
        assert out.shape == (len(residue_selection),)

    scoretypes = [(name, ScoreType.__dict__[name]) for name in out.dtype.names]

    for i in range(len(residue_selection)):
        residue_totals = energies.residue_total_energies(residue_selection[i])
        for n, t in scoretypes:
            out[i][n] = residue_totals[t]

    return out


@bind_method(pyrosetta.rosetta.core.scoring.Energies)
def total_energies_array(energies, out=None):
    """Get total structured dtype with non-zero energies."""
    from pyrosetta.rosetta.core.scoring import ScoreType

    if out is None:
        out = numpy.empty(1, nonzero_weights_dtype(energies.weights()))
    else:
        out = out.ravel()
        assert out.shape == (1,)

    scoretypes = [(name, ScoreType.__dict__[name]) for name in out.dtype.names]

    total_energies = energies.total_energies()

    for n, t in scoretypes:
        out[n] = total_energies[t]

    return out

@bind_method(pyrosetta.rosetta.core.scoring.Energies)
def active_total_energies(energies):
    if energies.weights().sum() == 0:
        return {}

    total_array = energies.total_energies_array()
<<<<<<< HEAD
 
=======
>>>>>>> a0cefad0
    return { n : float(total_array[n].item()) for n in total_array.dtype.names }

@bind_method(pyrosetta.rosetta.core.scoring.Energies)
def nonzero_weights(energies, out=None):
    """Gets energy terms weights in the given energies object.
    returns:
        { score_term : score_weight }
    """

    if out is None:
        out = numpy.empty(1, nonzero_weights_dtype(energies.weights()))
    else:
        out = out.ravel()
        assert out.shape == (1,)

    from pyrosetta.rosetta.core.scoring import ScoreType

    scoretypes = [(name, ScoreType.__dict__[name]) for name in out.dtype.names]

    weights = energies.weights()

    for n, t in scoretypes:
        out[n] = weights[t]

    return out


def nonzero_weights_dtype(weights):
    from pyrosetta.rosetta.core.scoring import ScoreType

    return numpy.dtype([
        (name, float) for (name, st) in ScoreType.__dict__.items()
        if type(st) == ScoreType  and  (weights.get(st) != 0  or  name == "total_score")
    ])


def energies_total_score(energy_table, energy_weights):
    """Convert energy term struct array into total score array via given weights.
    energies - Struct array with energy term fields.
    energy_weights - dict of energy weights.
    returns - total_score float array of energies.shape.
    """

    total = numpy.zeros_like(energy_table, dtype=float)

    for eterm in energy_table.dtype.names:
        total += energy_table[eterm] * energy_weights[eterm]

    return total<|MERGE_RESOLUTION|>--- conflicted
+++ resolved
@@ -163,10 +163,6 @@
         return {}
 
     total_array = energies.total_energies_array()
-<<<<<<< HEAD
- 
-=======
->>>>>>> a0cefad0
     return { n : float(total_array[n].item()) for n in total_array.dtype.names }
 
 @bind_method(pyrosetta.rosetta.core.scoring.Energies)
